--- conflicted
+++ resolved
@@ -18,16 +18,9 @@
         python-version: '3.9'
     - name: Install dependencies
       run: |
-<<<<<<< HEAD
-        python -m pip install --upgrade pip
-        python -m pip install --upgrade codespell tomli
-    - name: Run spell check
-      run: |
-        codespell
-=======
         pip install flake8 flake8-absolute-import flake8-black flake8-docstrings \
         flake8-isort flake8-pyproject flake8-unused-arguments \
-        flake8-use-fstring pep8-naming
+        flake8-use-fstring pep8-naming \
+        codespell tomli
     - name: Run linters
-      run: python -m flake8 cubids
->>>>>>> b8f5d47d
+      run: python -m flake8 cubids