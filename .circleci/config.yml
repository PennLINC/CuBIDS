# Python CircleCI 2.1 configuration file
#
# Check https://circleci.com/docs/2.1/language-python/ for more details
#
version: 2.1
orbs:
  codecov: codecov/codecov@1.0.5
jobs:

  test_py38:
    working_directory: /home/circleci/src/CuBIDS
    docker:
      - image: continuumio/miniconda3
    steps:
      - checkout
      - run:
          name: Generate environment
          command:  |
            conda create -n py38_env python=3.8 pip -yq
            conda install -c conda-forge -y datalad

            # Add nodejs and the validator
            conda install nodejs
            npm install -g yarn && \
            npm install -g bids-validator

            source activate py38_env
            pip install -e .[tests]
      - run:
          name: Run tests
          command:  |
            source activate py38_env
            py.test --cov-append --cov-config=cubids/tests/coverage.cfg --cov-report=xml --cov=cubids cubids
            mkdir /tmp/src/coverage
            mv /home/circleci/src/CuBIDS/.coverage /tmp/src/coverage/.coverage.py38

  test_py39:
    working_directory: /home/circleci/src/CuBIDS
    docker:
      - image: continuumio/miniconda3
    steps:
      - checkout
      - run:
          name: Generate environment
          command:  |
            conda create -n py39_env python=3.9 pip -yq
            conda install -c conda-forge -y datalad

            # Add nodejs and the validator
            conda install nodejs
            npm install -g yarn && \
            npm install -g bids-validator

            source activate py39_env
            pip install -e .[tests]
      - run:
          name: Run tests
          command:  |
            source activate py39_env
            py.test --cov-append --cov-config=cubids/tests/coverage.cfg --cov-report=xml --cov=cubids cubids
            mkdir /tmp/src/coverage
            mv /home/circleci/src/CuBIDS/.coverage /tmp/src/coverage/.coverage.py39

  test_py310:
    working_directory: /home/circleci/src/CuBIDS
    docker:
      - image: continuumio/miniconda3
    steps:
      - checkout
      - run:
          name: Generate environment
          command:  |
            conda create -n py310_env python=3.10 pip -yq
            conda install -c conda-forge -y datalad

            # Add nodejs and the validator
            conda install nodejs
            npm install -g yarn && \
            npm install -g bids-validator

            source activate py310_env
            pip install -e .[tests]
      - run:
          name: Run tests
          command:  |
            source activate py310_env
            py.test --cov-append --cov-config=cubids/tests/coverage.cfg --cov-report=xml --cov=cubids cubids
            mkdir /tmp/src/coverage
            mv /home/circleci/src/CuBIDS/.coverage /tmp/src/coverage/.coverage.py310

  test_py311:
    working_directory: /home/circleci/src/CuBIDS
    docker:
      - image: continuumio/miniconda3
    steps:
      - checkout
      - run:
          name: Generate environment
          command:  |
            conda create -n py311_env python=3.11 pip -yq
            conda install -c conda-forge -y datalad

<<<<<<< HEAD
            # Add nodejs and the validator
            conda install nodejs
            npm install -g yarn && \
            npm install -g bids-validator

            source activate py311_env
            pip install -e .[tests]
      - run:
          name: Run tests
          command:  |
            source activate py311_env
            py.test --cov-append --cov-config=cubids/tests/coverage.cfg --cov-report=xml --cov=cubids cubids
            mkdir /tmp/src/coverage
            mv /home/circleci/src/CuBIDS/.coverage /tmp/src/coverage/.coverage.py311

  merge_coverage:
    working_directory: /home/circleci/src/CuBIDS
    docker:
      - image: continuumio/miniconda3
    steps:
      - attach_workspace:
          at: /tmp
      - checkout
      - run:
          name: Merge coverage files
          command: |
            apt-get update
            apt-get install -yqq curl
            source activate py37_env
            cd /tmp/src/coverage/
            coverage combine
            coverage xml
      - store_artifacts:
          path: /tmp/src/coverage
      - codecov/upload:
          file: /tmp/src/coverage/coverage.xml
=======
  deploy_pypi:
    machine:
      image: ubuntu-2004:202201-02
    working_directory: /home/circleci/src/CuBIDS
    steps:
      - checkout:
          path: /home/circleci/src/CuBIDS
      - run:
          name: Update build tools
          command: pip install --upgrade build twine
      - run:
          name: Build CuBIDS
          command: python -m build
      - run:
          name: Upload package to PyPI
          command: python -m twine upload -u __token__ -p ${PYPI_TOKEN} dist/cubids*
>>>>>>> 2b8ad8dc

workflows:
  version: 2.1
  run_tests:
    jobs:
      - test_py38
      - test_py39
      - test_py310
      - test_py311
      - merge_coverage:
          requires:
<<<<<<< HEAD
            - test_py38
            - test_py39
            - test_py310
            - test_py311
=======
            - deployable
          filters:
            branches:
              ignore: /.*/
            tags:
              only: /.*/
>>>>>>> 2b8ad8dc
<|MERGE_RESOLUTION|>--- conflicted
+++ resolved
@@ -1,22 +1,46 @@
-# Python CircleCI 2.1 configuration file
-#
-# Check https://circleci.com/docs/2.1/language-python/ for more details
-#
 version: 2.1
-orbs:
-  codecov: codecov/codecov@1.0.5
+
 jobs:
+  set_up_conda:
+    machine:
+      image: ubuntu-2004:202201-02
+    working_directory: /home/circleci/src/CuBIDS
+    steps:
+      - checkout:
+          path: /home/circleci/src/CuBIDS
+      - run:
+          name: install miniconda
+          command: |
+            export MINICONDA=/tmp/miniconda
+            export PATH="$MINICONDA/bin:$PATH"
+            wget https://repo.continuum.io/miniconda/Miniconda3-latest-Linux-x86_64.sh -O /tmp/miniconda.sh
+            bash /tmp/miniconda.sh -b -f -p $MINICONDA
+            conda config --set always_yes yes
+            conda update conda
+            conda info -a
 
-  test_py38:
+      - persist_to_workspace:
+          root: /tmp
+          paths:
+            - miniconda
+
+  run_pytests:
+    machine:
+      image: ubuntu-2004:202201-02
     working_directory: /home/circleci/src/CuBIDS
-    docker:
-      - image: continuumio/miniconda3
     steps:
-      - checkout
+      - checkout:
+          path: /home/circleci/src/CuBIDS
+
+      - attach_workspace:
+          at: /tmp
+
       - run:
-          name: Generate environment
-          command:  |
-            conda create -n py38_env python=3.8 pip -yq
+          name: Test CuBIDS (Python = ${{ matrix.python_version }})
+          command: |
+            export PATH=/tmp/miniconda/bin:$PATH
+            conda create -n cubids python=${{ matrix.python_version }} pip
+            source activate cubids
             conda install -c conda-forge -y datalad
 
             # Add nodejs and the validator
@@ -24,120 +48,18 @@
             npm install -g yarn && \
             npm install -g bids-validator
 
-            source activate py38_env
+            # Install CuBIDS
             pip install -e .[tests]
-      - run:
-          name: Run tests
-          command:  |
-            source activate py38_env
-            py.test --cov-append --cov-config=cubids/tests/coverage.cfg --cov-report=xml --cov=cubids cubids
-            mkdir /tmp/src/coverage
-            mv /home/circleci/src/CuBIDS/.coverage /tmp/src/coverage/.coverage.py38
 
-  test_py39:
-    working_directory: /home/circleci/src/CuBIDS
+            # Run tests
+            pytest cubids
+
+  deployable:
     docker:
-      - image: continuumio/miniconda3
+      - image: busybox:latest
     steps:
-      - checkout
-      - run:
-          name: Generate environment
-          command:  |
-            conda create -n py39_env python=3.9 pip -yq
-            conda install -c conda-forge -y datalad
+      - run: echo Deploying!
 
-            # Add nodejs and the validator
-            conda install nodejs
-            npm install -g yarn && \
-            npm install -g bids-validator
-
-            source activate py39_env
-            pip install -e .[tests]
-      - run:
-          name: Run tests
-          command:  |
-            source activate py39_env
-            py.test --cov-append --cov-config=cubids/tests/coverage.cfg --cov-report=xml --cov=cubids cubids
-            mkdir /tmp/src/coverage
-            mv /home/circleci/src/CuBIDS/.coverage /tmp/src/coverage/.coverage.py39
-
-  test_py310:
-    working_directory: /home/circleci/src/CuBIDS
-    docker:
-      - image: continuumio/miniconda3
-    steps:
-      - checkout
-      - run:
-          name: Generate environment
-          command:  |
-            conda create -n py310_env python=3.10 pip -yq
-            conda install -c conda-forge -y datalad
-
-            # Add nodejs and the validator
-            conda install nodejs
-            npm install -g yarn && \
-            npm install -g bids-validator
-
-            source activate py310_env
-            pip install -e .[tests]
-      - run:
-          name: Run tests
-          command:  |
-            source activate py310_env
-            py.test --cov-append --cov-config=cubids/tests/coverage.cfg --cov-report=xml --cov=cubids cubids
-            mkdir /tmp/src/coverage
-            mv /home/circleci/src/CuBIDS/.coverage /tmp/src/coverage/.coverage.py310
-
-  test_py311:
-    working_directory: /home/circleci/src/CuBIDS
-    docker:
-      - image: continuumio/miniconda3
-    steps:
-      - checkout
-      - run:
-          name: Generate environment
-          command:  |
-            conda create -n py311_env python=3.11 pip -yq
-            conda install -c conda-forge -y datalad
-
-<<<<<<< HEAD
-            # Add nodejs and the validator
-            conda install nodejs
-            npm install -g yarn && \
-            npm install -g bids-validator
-
-            source activate py311_env
-            pip install -e .[tests]
-      - run:
-          name: Run tests
-          command:  |
-            source activate py311_env
-            py.test --cov-append --cov-config=cubids/tests/coverage.cfg --cov-report=xml --cov=cubids cubids
-            mkdir /tmp/src/coverage
-            mv /home/circleci/src/CuBIDS/.coverage /tmp/src/coverage/.coverage.py311
-
-  merge_coverage:
-    working_directory: /home/circleci/src/CuBIDS
-    docker:
-      - image: continuumio/miniconda3
-    steps:
-      - attach_workspace:
-          at: /tmp
-      - checkout
-      - run:
-          name: Merge coverage files
-          command: |
-            apt-get update
-            apt-get install -yqq curl
-            source activate py37_env
-            cd /tmp/src/coverage/
-            coverage combine
-            coverage xml
-      - store_artifacts:
-          path: /tmp/src/coverage
-      - codecov/upload:
-          file: /tmp/src/coverage/coverage.xml
-=======
   deploy_pypi:
     machine:
       image: ubuntu-2004:202201-02
@@ -154,28 +76,44 @@
       - run:
           name: Upload package to PyPI
           command: python -m twine upload -u __token__ -p ${PYPI_TOKEN} dist/cubids*
->>>>>>> 2b8ad8dc
 
 workflows:
-  version: 2.1
-  run_tests:
+  version: 2
+  build_test_deploy:
     jobs:
-      - test_py38
-      - test_py39
-      - test_py310
-      - test_py311
-      - merge_coverage:
+      - set_up_conda:
+          filters:
+            tags:
+              only: /.*/
+
+      - run_pytests:
+          # Define the matrix for Python versions
+          matrix:
+            python_version:
+              - "3.8"
+              - "3.9"
+              - "3.10"
+              - "3.11"
           requires:
-<<<<<<< HEAD
-            - test_py38
-            - test_py39
-            - test_py310
-            - test_py311
-=======
+            - set_up_conda
+          filters:
+            tags:
+              only: /.*/
+
+      - deployable:
+          requires:
+            - run_pytests
+          filters:
+            branches:
+              only: main
+            tags:
+              only: /.*/
+
+      - deploy_pypi:
+          requires:
             - deployable
           filters:
             branches:
               ignore: /.*/
             tags:
-              only: /.*/
->>>>>>> 2b8ad8dc
+              only: /.*/