"""Main module."""
from collections import defaultdict
import subprocess
import bids
import bids.layout
import json
import csv
from pathlib import Path
from bids.layout import parse_file_entities
from bids.utils import listify
import numpy as np
import pandas as pd
import datalad.api as dlapi
# import ipdb
from tqdm import tqdm
from .constants import ID_VARS, NON_KEY_ENTITIES
from .config import load_config
from .metadata_merge import (
    check_merging_operations, group_by_acquisition_sets)
bids.config.set_option('extension_initial_dot', True)


class BOnD(object):

    def __init__(self, data_root, use_datalad=False, grouping_config=None):

        self.path = data_root
        self._layout = None
        self.keys_files = {}
        self.fieldmaps_cached = False
        self.datalad_ready = False
        self.datalad_handle = None
        self.old_filenames = []  # files whose key groups changed
        self.new_filenames = []  # new filenames for files to change
        self.grouping_config = load_config(grouping_config)
        # Initialize datalad if
        if use_datalad:
            self.init_datalad()

    @property
    def layout(self):
        if self._layout is None:
            self.reset_bids_layout()
        return self._layout

    def reset_bids_layout(self, validate=False):
        self._layout = bids.BIDSLayout(self.path, validate=validate)

    def init_datalad(self):
        """Initializes a datalad Dataset at self.path.

        Parameters:
        -----------

            save: bool
                Run datalad save to add any untracked files
            message: str or None
                Message to add to
        """
        self.datalad_ready = True
        self.datalad_handle = dlapi.create(self.path,
                                           cfg_proc='text2git',
                                           force=True,
                                           annex=True)

    def datalad_save(self, message=None):
        """Performs a DataLad Save operation on the BIDS tree.

        Additionally a check for an active datalad handle and that the
        status of all objects after the save is "ok".

        Parameters:
        -----------
            message : str or None
                Commit message to use with datalad save
        """

        if not self.datalad_ready:
            raise Exception(
                "DataLad has not been initialized. use datalad_init()")
        statuses = self.datalad_handle.save(message=message or "BOnD Save")
        saved_status = set([status['status'] for status in statuses])
        if not saved_status == set(["ok"]):
            raise Exception("Failed to save in DataLad")

    def is_datalad_clean(self):
        """If True, no changes are detected in the datalad dataset."""
        if not self.datalad_ready:
            raise Exception(
                "Datalad not initialized, can't determine status")
        statuses = set([status['state'] for status in
                        self.datalad_handle.status()])
        return statuses == set(["clean"])

    def datalad_undo_last_commit(self):
        """Revert the most recent commit, remove it from history.

        Uses git reset --hard to revert to the previous commit.
        """
        if not self.is_datalad_clean():
            raise Exception("Untracked changes present. "
                            "Run clear_untracked_changes first")
        reset_proc = subprocess.run(
            ["git", "reset", "--hard", "HEAD~1"], cwd=self.path)
        reset_proc.check_returncode()

    def apply_csv_changes(self, summary_csv, files_csv, new_prefix,
                          raise_on_error=True):
        """Applies changes documented in the edited _summary csv
        and generates the new csv files.

        This function looks at the RenameKeyGroup and MergeInto
        columns and modifies the bids datset according to the
        specified changs.

        Parameters:
        -----------
            orig_prefix : str
                Path prefix and file stem for the original
                _summary and _files csvs.
                For example, if orig_prefix is
                '/cbica/projects/HBN/old_CSVs' then the paths to
                the summary and files csvs will be
                '/cbica/projects/HBN/old_CSVs_summary.csv' and
                '/cbica/projects/HBN/old_CSVs_files.csv' respectively.
            new_prefix : str
                Path prefix and file stem for the new summary and
                files csvs.
        """
        # reset lists of old and new filenames
        self.old_filenames = []
        self.new_filenames = []

        files_df = pd.read_csv(files_csv)
        summary_df = pd.read_csv(summary_csv)

        # Check that the MergeInto column only contains valid merges
        ok_merges, deletions = check_merging_operations(
            summary_csv, raise_on_error=raise_on_error)

        merge_commands = []
        for source_id, dest_id in ok_merges:
            dest_files = files_df.loc[
                (files_df[["ParamGroup", "KeyGroup"]] == dest_id).all(1)]
            source_files = files_df.loc[
                (files_df[["ParamGroup", "KeyGroup"]] == source_id).all(1)]

            # Get a source json file
            source_json = img_to_new_ext(source_files.iloc[0].FilePath,
                                         '.json')
            for dest_nii in dest_files.FilePath:
                dest_json = img_to_new_ext(dest_nii, '.json')
                if Path(dest_json).exists() and Path(source_json).exists():
                    merge_commands.append(
                        'bids-sidecar-merge %s %s'
                        % (source_json, dest_json))
        print("Performing %d merges" % len(merge_commands))

        # Get the delete commands
        delete_commands = []
        for rm_id in deletions:
            files_to_rm = files_df.loc[
                (files_df[["ParamGroup", "KeyGroup"]] == rm_id).all(1)]
            for rm_me in files_to_rm.FilePath:
                if Path(rm_me).exists():
                    delete_commands.append("rm " + rm_me)
        print("Deleting %d files" % len(delete_commands))

        # Now do the file renaming
        change_keys_df = summary_df[summary_df.RenameKeyGroup.notnull()]
        move_ops = []
        # return if nothing to change
        if len(change_keys_df) > 0:

            # dictionary
            # KEYS = (orig key group, param num)
            # VALUES = new key group
            key_groups = {}

            for i in range(len(change_keys_df)):
                new_key = change_keys_df.iloc[i]['RenameKeyGroup']
                old_key = change_keys_df.iloc[i]['KeyGroup']
                param_group = change_keys_df.iloc[i]['ParamGroup']

                # add to dictionary
                key_groups[(old_key, param_group)] = new_key

            # orig key/param tuples that will have new key group
            pairs_to_change = list(key_groups.keys())

            for row in range(len(files_df)):
                file_path = files_df.iloc[row]['FilePath']
                if Path(file_path).exists():

                    key_group = files_df.iloc[row]['KeyGroup']
                    param_group = files_df.iloc[row]['ParamGroup']

                    if (key_group, param_group) in pairs_to_change:

                        orig_key = files_df.iloc[row]['KeyGroup']
                        param_num = files_df.iloc[row]['ParamGroup']

                        new_key = key_groups[(orig_key, param_num)]

                        new_entities = _key_group_to_entities(new_key)

                        # change each filename according to new key group
                        self.change_filename(file_path, new_entities)

            # create string of mv command ; mv command for dlapi.run
            for from_file, to_file in zip(self.old_filenames,
                                          self.new_filenames):
                if Path(from_file).exists():
                    move_ops.append('mv %s %s' % (from_file, to_file))
        print("Performing %d renamings" % len(move_ops))

        full_cmd = "; ".join(merge_commands + delete_commands + move_ops)
        if full_cmd:
            print("RUNNING:\n\n", full_cmd)
            self.datalad_handle.run(full_cmd)
            self.reset_bids_layout()
        else:
            print("Not running any commands")

        self.get_CSVs(new_prefix)

    def change_filename(self, filepath, entities):
        """Applies changes to a filename based on the renamed
        key groups.

        This function takes into account the new key group names
        and renames all files whose key group names changed.

        Parameters:
        -----------
            filepath : str
                Path prefix to a file in the affected key group change
            entities : dictionary
                A pybids dictionary of entities parsed from the new key
                group name.
        """
        path = Path(filepath)
        exts = path.suffixes
        old_ext = ""
        for ext in exts:
            old_ext += ext

        # check if need to change the modality (one directory level up)
        l_keys = list(entities.keys())

        if "datatype" in l_keys:
            # create path string a and add new modality
            modality = entities['datatype']
            l_keys.remove('datatype')
        else:
            large = str(path.parent)
            small = str(path.parents[1]) + '/'
            modality = large.replace(small, '')

        # detect the subject/session string and keep it together
        # front_stem is the string of subject/session pairs
        # these two entities don't change with the key group
        front_stem = ""
        cntr = 0
        for char in path.stem:
            if char == "_" and cntr == 1:
                cntr = 2
                break
            if char == "_" and cntr == 0:
                cntr += 1
            if cntr != 2:
                front_stem = front_stem + char

        parent = str(path.parents[1])
        new_path_front = parent + '/' + modality + '/' + front_stem

        # remove fmap (not part of filename string)
        if "fmap" in l_keys:
            l_keys.remove("fmap")

        # now need to create the key/value string from the keys!
        new_filename = "_".join(["{}-{}".format(key, entities[key])
                                for key in l_keys])

        # shorten "acquisition" in the filename
        new_filename = new_filename.replace("acquisition", "acq")

        # shorten "reconstruction" in the filename
        new_filename = new_filename.replace("reconstruction", "rec")

        # REMOVE "suffix-"
        new_filename = new_filename.replace("suffix-", "")

        new_path = new_path_front + "_" + new_filename + old_ext

        self.old_filenames.append(str(path))
        self.new_filenames.append(new_path)

        # now also rename files with same stem diff extension
        extensions = ['.json', '.bval', '.bvec', '.tsv', '.tsv.gz']
        for ext in extensions:
            ext_file = img_to_new_ext(filepath, ext)

            # check if ext_file exists in the bids dir
            if Path(ext_file).exists():
                # need to remove suffix for .tsv and .tsv.gz files
                if ext == '.tsv':
                    new_filename = new_filename.rpartition('_')[0] + '_events'
                if ext == '.tsv.gz':
                    new_filename = new_filename.rpartition('_')[0] + '_physio'
                new_ext_path = new_path_front + "_" + new_filename + ext
                self.old_filenames.append(ext_file)
                self.new_filenames.append(new_ext_path)

    def purge_associations(self, scans_txt, raise_on_error=True):
        """Purges all associations of desired scans from a bids dataset.

        Parameters:
        -----------
            scans_txt: str
                path to the .txt file that lists the scans
                you want to be deleted from the dataset, along
                with thier associations.
                example path: /Users/Covitz/CCNP/scans_to_delete.txt
        """

        scans = []
        with open(scans_txt, 'r') as fd:
            reader = csv.reader(fd)
            for row in reader:
                scans.append(str(row[0]))

        # PURGE FMAP JSONS' INTENDED FOR REFERENCES
        for path in Path(self.path).rglob("sub-*/*/fmap/*.json"):

            # with open(path) as f:
            #     data = json.load(f)
            json_file = self.layout.get_file(str(path))
            data = json_file.get_dict()

            # remove scan references in the IntendedFor
            if 'IntendedFor' in data.keys():
                for item in data['IntendedFor']:
                    if item in _get_intended_for_reference(scans):
                        print("IntendedFor Reference", str(path))
                        data['IntendedFor'].remove(item)

                        # update the json with the new data dictionary
                        _update_json(json_file.path, data)

            # save IntendedFor purges so that you can datalad run the
            # remove association file commands on a clean dataset
        self.datalad_save(message="Purged IntendedFors")
        self.reset_bids_layout()

        # NOW WE WANT TO PURGE ALL ASSOCIATIONS

        to_remove = []
        for path in Path(self.path).rglob("sub-*/**/*.nii.gz"):
            if str(path) in scans:
                bids_file = self.layout.get_file(str(path))
                print("SCAN: ", bids_file)
                associations = bids_file.get_associations()
                for assoc in associations:
                    filepath = assoc.path
                    print("ASSOC: ", filepath)
                    if '/fmap/' not in str(filepath):
                        to_remove.append(filepath)
                if '/dwi/' in str(path):
                    # add the bval and bvec if there
                    to_remove.append(img_to_new_ext(str(path), '.bval'))
                    to_remove.append(img_to_new_ext(str(path), '.bvec'))
        to_remove += scans

        # create rm commands for all files that need to be purged
        purge_commands = []
        for rm_me in to_remove:
            if Path(rm_me).exists():
                purge_commands.append("rm " + rm_me)
        print("Deleting %d files" % len(purge_commands))
        print(to_remove)

        # datalad run the file deletions (purges)
        full_cmd = "; ".join(purge_commands)
        if full_cmd:
            print("RUNNING:\n\n", full_cmd)
            self.datalad_handle.run(full_cmd)
            self.reset_bids_layout()
        else:
            print("Not running any commands")

    def _cache_fieldmaps(self):
        """Searches all fieldmaps and creates a lookup for each file.

        Returns:
        -----------
            misfits : list
                A list of fmap filenames for whom BOnD has not detected
                an IntnededFor.
        """

        suffix = '(phase1|phasediff|epi|fieldmap)'
        fmap_files = self.layout.get(suffix=suffix, regex_search=True,
                                     extension=['.nii.gz', '.nii'])
        misfits = []
        files_to_fmaps = defaultdict(list)
        for fmap_file in tqdm(fmap_files):
            intentions = listify(fmap_file.get_metadata().get("IntendedFor"))
            subject_prefix = "sub-%s" % fmap_file.entities['subject']

            if intentions is not None:
                for intended_for in intentions:
                    full_path = Path(self.path) / subject_prefix / intended_for
                    files_to_fmaps[str(full_path)].append(fmap_file)

            # fmap file detected, no intended for found
            else:
                misfits.append(fmap_file)

        self.fieldmap_lookup = files_to_fmaps
        self.fieldmaps_cached = True

        # return a list of all filenames where fmap file detected,
        # no intended for found
        return misfits

    def get_param_groups_from_key_group(self, key_group):
        """Splits key groups into param groups based on json metadata.

        Parameters:
        -----------
            key_group : str
                Key group name.

        Returns:
        -----------
            ret : tuple of two DataFrames
                1. A data frame with one row per file where the ParamGroup
                column indicates the group to which each scan belongs.
                2. A data frame with param group summaries
        """
        if not self.fieldmaps_cached:
            raise Exception(
                "Fieldmaps must be cached to find parameter groups.")
        key_entities = _key_group_to_entities(key_group)
        key_entities["extension"] = ".nii[.gz]*"
        matching_files = self.layout.get(return_type="file", scope="self",
                                         regex_search=True, **key_entities)
        ret = _get_param_groups(
            matching_files, self.layout, self.fieldmap_lookup, key_group,
            self.grouping_config)

        return ret

    def get_param_groups_dataframes(self):
        '''Creates DataFrames of files x param groups and a summary'''

        key_groups = self.get_key_groups()
        labeled_files = []
        param_group_summaries = []
        for key_group in key_groups:
            labeled_file_params, param_summary = \
                self.get_param_groups_from_key_group(key_group)
            if labeled_file_params is None:
                continue
            param_group_summaries.append(param_summary)
            labeled_files.append(labeled_file_params)

        big_df = _order_columns(pd.concat(labeled_files, ignore_index=True))
        summary = _order_columns(pd.concat(param_group_summaries,
                                 ignore_index=True))

        # create new col that strings key and param group together
        summary["KeyParamGroup"] = summary["KeyGroup"] \
            + '__' + summary["ParamGroup"].map(str)

        # move this column to the front of the dataframe
        key_param_col = summary.pop("KeyParamGroup")
        summary.insert(0, "KeyParamGroup", key_param_col)

        # do the same for the files df
        big_df["KeyParamGroup"] = big_df["KeyGroup"] \
            + '__' + big_df["ParamGroup"].map(str)

        # move this column to the front of the dataframe
        key_param_col = big_df.pop("KeyParamGroup")
        big_df.insert(0, "KeyParamGroup", key_param_col)

        summary.insert(0, "RenameKeyGroup", np.nan)
        summary.insert(0, "MergeInto", np.nan)
        summary.insert(0, "ManualCheck", np.nan)
        summary.insert(0, "Notes", np.nan)

        return (big_df, summary)

    def get_CSVs(self, path_prefix, split_by_session=True):
        """Creates the _summary and _files CSVs for the bids dataset.

        Parameters:
        -----------
            prefix_path: str
                prefix of the path to the directory where you want
                to save your CSVs
                example path: /Users/Covitz/PennLINC/RBC/CCNP/
        """

        self._cache_fieldmaps()

        big_df, summary = self.get_param_groups_dataframes()

        big_df.to_csv(path_prefix + "_files.csv", index=False)
        summary.to_csv(path_prefix + "_summary.csv", index=False)

        # Calculate the acq groups
        group_by_acquisition_sets(path_prefix + "_files.csv", path_prefix,
                                  split_session=split_by_session)

    def get_key_groups(self):
        '''Identifies the key groups for the bids dataset'''

        key_groups = set()

        for path in Path(self.path).rglob("sub-*/**/*.*"):

            if str(path).endswith(".nii") or str(path).endswith(".nii.gz"):
                key_groups.update((_file_to_key_group(path),))

                # Fill the dictionary of key group, list of filenames pairrs
                ret = _file_to_key_group(path)

                if ret not in self.keys_files.keys():

                    self.keys_files[ret] = []

                self.keys_files[ret].append(path)

        return sorted(key_groups)

    def change_metadata(self, filters, pattern, metadata):

        # TODO: clean prints and add warnings

        files_to_change = self.layout.get(return_type='object', **filters)
        if not files_to_change:
            print('NO FILES FOUND')
        for bidsfile in files_to_change:
            # get the sidecar file
            bidsjson_file = bidsfile.get_associations()
            if not bidsjson_file:
                print("NO JSON FILES FOUND IN ASSOCIATIONS")
                continue

            json_file = [x for x in bidsjson_file if 'json' in x.filename]
            if not len(json_file) == 1:
                print("FOUND IRREGULAR ASSOCIATIONS")
            else:
                # get the data from it
                json_file = json_file[0]

                sidecar = json_file.get_dict()
                sidecar.update(metadata)

                # write out
                _update_json(json_file.path, sidecar)

    def get_all_metadata_fields(self):
        ''' Returns all metadata fields in a bids directory'''

        found_fields = set()
        for json_file in Path(self.path).rglob("*.json"):
            with open(json_file, "r") as jsonr:
                metadata = json.load(jsonr)
            found_fields.update(metadata.keys())
        return sorted(found_fields)

    def remove_metadata_fields(self, fields_to_remove):
        '''Removes specific fields from all metadata files.'''

        remove_fields = set(fields_to_remove)
        if not remove_fields:
            return
        for json_file in tqdm(Path(self.path).rglob("*.json")):
            # Check for offending keys in the json file
            with open(json_file, "r") as jsonr:
                metadata = json.load(jsonr)
            offending_keys = remove_fields.intersection(metadata.keys())
            # Quit if there are none in there
            if not offending_keys:
                continue

            # Remove the offending keys
            for key in offending_keys:
                del metadata[key]
            # Write the cleaned output
            with open(json_file, "w") as jsonr:
                json.dump(metadata, jsonr, indent=4)

    # # # # FOR TESTING # # # #
    def get_filenames(self):
        return self.keys_files

    def get_fieldmap_lookup(self):
        return self.fieldmap_lookup

    def get_layout(self):
        return self.layout


def _validateJSON(json_file):
    # TODO: implement this or delete ???
    return True


def _update_json(json_file, metadata):

    if _validateJSON(metadata):
        with open(json_file, 'w', encoding='utf-8') as f:
            json.dump(metadata, f, ensure_ascii=False, indent=4)
    else:
        print("INVALID JSON DATA")


def _key_group_to_entities(key_group):
    '''Splits a key_group name into a pybids dictionary of entities.'''

    return dict([group.split("-") for group in key_group.split("_")])


def _entities_to_key_group(entities):
    '''Converts a pybids entities dictionary into a key group name.'''

    group_keys = sorted(entities.keys() - NON_KEY_ENTITIES)
    return "_".join(
        ["{}-{}".format(key, entities[key]) for key in group_keys])


def _file_to_key_group(filename):
    '''Identifies and returns the key group of a bids valid filename.'''

    entities = parse_file_entities(str(filename))
    return _entities_to_key_group(entities)


<<<<<<< HEAD
def _get_intended_for_reference(scans):
    ses_mod_files = []
    for i in range(len(scans)):
        ses_mod_files.append('/'.join(Path(scans[i]).parts[-3:]))
    return ses_mod_files


def _get_param_groups(files, layout, fieldmap_lookup, key_group_name):
=======
def _get_param_groups(files, layout, fieldmap_lookup, key_group_name,
                      grouping_config):
>>>>>>> 7a513c36
    """Finds a list of *parameter groups* from a list of files.

    For each file in `files`, find critical parameters for metadata. Then find
    unique sets of these critical parameters.

    Parameters:
    -----------
    files : list
        List of file names

    layout : bids.BIDSLayout
        PyBIDS BIDSLayout object where `files` come from

    fieldmap_lookup : defaultdict
        mapping of filename strings relative to the bids root
        (e.g. "sub-X/ses-Y/func/sub-X_ses-Y_task-rest_bold.nii.gz")

    grouping_config : dict
        configuration for defining parameter groups

    Returns:
    --------
    labeled_files : pd.DataFrame
        A data frame with one row per file where the ParamGroup column
        indicates which group each scan is a part of.

    param_groups_with_counts : pd.DataFrame
        A data frame with param group summaries

    """

    if not files:
        print("WARNING: no files for", key_group_name)
        return None, None

    # Split the config into separate parts
    imaging_params = grouping_config.get('sidecar_params', {})
    relational_params = grouping_config.get('relational_params', {})
    derived_params = grouping_config.get('derived_params')
    imaging_params.update(derived_params)

    dfs = []
    # path needs to be relative to the root with no leading prefix
    for path in files:
        metadata = layout.get_metadata(path)
        intentions = metadata.get("IntendedFor", [])
        slice_times = metadata.get("SliceTiming", [])

        wanted_keys = metadata.keys() & imaging_params
        example_data = {key: metadata[key] for key in wanted_keys}
        example_data["KeyGroup"] = key_group_name

        # Get the fieldmaps out and add their types
        if 'FieldmapKey' in relational_params:
            fieldmap_types = sorted([_file_to_key_group(fmap.path) for
                                    fmap in fieldmap_lookup[path]])
            for fmap_num, fmap_type in enumerate(fieldmap_types):
                example_data['FieldmapKey%02d' % fmap_num] = fmap_type

        # Add the number of slice times specified
        if "NSliceTimes" in derived_params:
            example_data["NSliceTimes"] = len(slice_times)
        example_data["FilePath"] = path

        # If it's a fieldmap, see what key group it's intended to correct
        if "IntendedForKey" in relational_params:
            intended_key_groups = sorted([_file_to_key_group(intention) for
                                          intention in intentions])
            for intention_num, intention_key_group in \
                    enumerate(intended_key_groups):
                example_data[
                    "IntendedForKey%02d" % intention_num] = intention_key_group

        dfs.append(example_data)

    # Assign each file to a ParamGroup
    df = format_params(pd.DataFrame(dfs), grouping_config)
    param_group_cols = list(set(df.columns.to_list()) - set(["FilePath"]))

    # Find the unique ParamGroups and assign ID numbers in "ParamGroup"
    deduped = df.drop('FilePath', axis=1).drop_duplicates(ignore_index=True)
    deduped["ParamGroup"] = np.arange(deduped.shape[0]) + 1

    # Add the ParamGroup to the whole list of files
    labeled_files = pd.merge(df, deduped, on=param_group_cols)
    value_counts = labeled_files.ParamGroup.value_counts()

    param_group_counts = pd.DataFrame(
        {"Counts": value_counts.to_numpy(),
         "ParamGroup": value_counts.index.to_numpy()})

    param_groups_with_counts = pd.merge(
        deduped, param_group_counts, on=["ParamGroup"])

    # Sort by counts and relabel the param groups
    param_groups_with_counts.sort_values(by=['Counts'], inplace=True,
                                         ascending=False)
    param_groups_with_counts["ParamGroup"] = np.arange(
        param_groups_with_counts.shape[0]) + 1

    # Send the new, ordered param group ids to the files list
    ordered_labeled_files = pd.merge(df, param_groups_with_counts,
                                     on=param_group_cols)

    # sort ordered_labeled_files by param group
    ordered_labeled_files.sort_values(by=['Counts'], inplace=True,
                                      ascending=False)

    return ordered_labeled_files, param_groups_with_counts


def format_params(param_group_df, config):
    to_format = config['sidecar_params']
    to_format.update(config['derived_params'])

    for column_name, column_fmt in to_format.items():
        if column_name not in param_group_df:
            continue
        if 'precision' in column_fmt:
            param_group_df[column_name] = \
                param_group_df[column_name].round(column_fmt['precision'])

    return param_group_df


def _order_columns(df):
    '''Organizes columns of the summary and files DataFrames so that
    KeyGroup and ParamGroup are the first two columns, FilePath is
    the last, and the others are sorted alphabetically.'''

    cols = set(df.columns.to_list())
    non_id_cols = cols - ID_VARS
    new_columns = ["KeyGroup", "ParamGroup"] + sorted(non_id_cols)
    if "FilePath" in cols:
        new_columns.append("FilePath")

    df = df[new_columns]

    return df[new_columns]


def img_to_new_ext(img_path, new_ext):
    # handle .tsv edge case
    if new_ext == '.tsv':
        # take out suffix
        return img_path.rpartition('_')[0] + '_events' + new_ext
    if new_ext == '.tsv.gz':
        return img_path.rpartition('_')[0] + '_physio' + new_ext
    else:
        return img_path.replace(".nii.gz", "").replace(".nii", "") + new_ext<|MERGE_RESOLUTION|>--- conflicted
+++ resolved
@@ -640,8 +640,7 @@
     entities = parse_file_entities(str(filename))
     return _entities_to_key_group(entities)
 
-
-<<<<<<< HEAD
+  
 def _get_intended_for_reference(scans):
     ses_mod_files = []
     for i in range(len(scans)):
@@ -649,11 +648,9 @@
     return ses_mod_files
 
 
-def _get_param_groups(files, layout, fieldmap_lookup, key_group_name):
-=======
 def _get_param_groups(files, layout, fieldmap_lookup, key_group_name,
                       grouping_config):
->>>>>>> 7a513c36
+  
     """Finds a list of *parameter groups* from a list of files.
 
     For each file in `files`, find critical parameters for metadata. Then find
