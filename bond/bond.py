--- conflicted
+++ resolved
@@ -4,10 +4,7 @@
 from pathlib import Path
 from bids.layout import parse_file_entities
 import pandas as pd
-<<<<<<< HEAD
 import pdb
-=======
->>>>>>> 279d5dfa
 
 bids.config.set_option('extension_initial_dot', True)
 
@@ -25,25 +22,19 @@
 
 class BOnD(object):
 
-<<<<<<< HEAD
     def __init__(self, data_root):  
 
         self.path = data_root
         self.layout = bids.BIDSLayout(self.path, validate = False)
         self.keys_files = {} # dictionary of KEYS: keys groups, VALUES: list of files 
-       
-=======
-    def __init__(self, data_root):
-        self.path = data_root
-        self.layout = bids.BIDSLayout(self.path, validate = False)
-
->>>>>>> 279d5dfa
+
+        
     def fieldmaps_ok(self):
         pass
 
+      
     def rename_files(self, filters, pattern, replacement):
         """
-<<<<<<< HEAD
         Parameters:
         -----------
             - filters : dictionary 
@@ -58,14 +49,6 @@
         Returns
         -----------
             - None
-=======
-        # @Params
-            # - filters: pybids entities dictionary to find files to rename
-            # - pattern: the substring of the file we would like to replace
-            # - replacement: the substring that will replace "pattern"
-        # @Returns
-            # - None
->>>>>>> 279d5dfa
 
         >>> my_bond.rename_files({"PhaseEncodingDirection": 'j-',
         ...                       "EchoTime": 0.005},
@@ -87,8 +70,8 @@
         matching_files = self.layout.get(return_type="file", scope="self",
                                          regex_search=True, **key_entities)
         return _get_param_groups(matching_files, self.layout)
-
-<<<<<<< HEAD
+      
+      
     def get_file_params(self, key_group):
         key_entities = _key_group_to_entities(key_group)
         key_entities["extension"] = ".nii[.gz]*"
@@ -122,8 +105,6 @@
         # NEW - WORKS
         return self.keys_files[key_group]
 
-
-    
     
     def change_filenames(self, key_group, split_params, pattern, replacement):
         # for each filename in the key group, check if it's params match split_params
@@ -151,16 +132,6 @@
         return new_paths 
 
        
-=======
-    def get_key_groups(self):
-        key_groups = set()
-        for path in Path(self.path).rglob("*.*"):
-            if path.suffix == ".json":
-                continue
-            key_groups.update((_file_to_key_group(path),))
-        return sorted(key_groups)
-
->>>>>>> 279d5dfa
     def change_metadata(self, filters, pattern, metadata):
 
         # TODO: clean prints and add warnings
@@ -253,17 +224,13 @@
     For each file in `files`, find critical parameters for metadata. Then find
     unique sets of these critical parameters.
     """
-<<<<<<< HEAD
-
-=======
->>>>>>> 279d5dfa
+
     dfs = []
     for path in files:
         metadata = layout.get_metadata(path)
         wanted_keys = metadata.keys() & IMAGING_PARAMS
         example_data = {key: metadata[key] for key in wanted_keys}
-<<<<<<< HEAD
-        
+
         # Expand slice timing to multiple columns
         SliceTime = example_data.get('SliceTiming')
         if SliceTime:
@@ -305,9 +272,6 @@
         wanted_keys = metadata.keys() & IMAGING_PARAMS
         example_data = {key: metadata[key] for key in wanted_keys}
         
-=======
-
->>>>>>> 279d5dfa
         # Expand slice timing to multiple columns
         SliceTime = example_data.get('SliceTiming')
         if SliceTime:
@@ -318,14 +282,8 @@
                 {"SliceTime%03d" % SliceNum: time for
                  SliceNum, time in enumerate(SliceTime)})
             del example_data['SliceTiming']
-<<<<<<< HEAD
         
         dict_files_params[path] = example_data
 
     return dict_files_params
-    
-=======
-        dfs.append(example_data)
-
-    return pd.DataFrame(dfs).drop_duplicates()
->>>>>>> 279d5dfa
+    