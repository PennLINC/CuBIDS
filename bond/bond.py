"""Main module."""
import bids
import json
from pathlib import Path
import bids
from bids.layout import parse_file_entities
import pandas as pd
import pdb

bids.config.set_option('extension_initial_dot', True)

NON_KEY_ENTITIES = set(["subject", "session", "extension"])
# Multi-dimensional keys SliceTiming
IMAGING_PARAMS = set([
    "ParallelReductionFactorInPlane", "ParallelAcquisitionTechnique",
    "ParallelAcquisitionTechnique", "PartialFourier", "PhaseEncodingDirection",
    "EffectiveEchoSpacing", "TotalReadoutTime", "EchoTime",
    "SliceEncodingDirection", "DwellTime", "FlipAngle",
    "MultibandAccelerationFactor", "RepetitionTime", "SliceTiming",
    "VolumeTiming", "NumberOfVolumesDiscardedByScanner",
    "NumberOfVolumesDiscardedByUser"])


class BOnD(object):

    def __init__(self, data_root):

        self.path = data_root
        self.layout = bids.BIDSLayout(self.path, validate = False)
        self.keys_files = {} # dictionary of KEYS: keys groups, VALUES: list of files


    def fieldmaps_ok(self):
        pass


    def rename_files(self, filters, pattern, replacement):
        """
        Parameters:
        -----------
            - filters : dictionary
                pybids entities dictionary to find files to rename

            - pattern : string
                the substring of the file we would like to replace

            - replacement : string
                the substring that will replace "pattern"

        Returns
        -----------
            - None

        >>> my_bond.rename_files({"PhaseEncodingDirection": 'j-',
        ...                       "EchoTime": 0.005},
        ...                       "acq-123", "acq-12345_dir-PA"
        ...                     )
        """
        files_to_change = self.layout.get(return_type='filename', **filters)
        for bidsfile in files_to_change:
            path = Path(bidsfile.path)
            old_name = path.stem
            old_ext = path.suffix
            directory = path.parent
            new_name = old_name.replace(pattern, replacement) + old_ext
            path.rename(Path(directory, new_name))

    def get_param_groups(self, key_group):
        key_entities = _key_group_to_entities(key_group)
        key_entities["extension"] = ".nii[.gz]*"
        matching_files = self.layout.get(return_type="file", scope="self",
                                         regex_search=True, **key_entities)
        return _get_param_groups(matching_files, self.layout)


    def get_file_params(self, key_group):
        key_entities = _key_group_to_entities(key_group)
        key_entities["extension"] = ".nii[.gz]*"
        matching_files = self.layout.get(return_type="file", scope="self",
                                         regex_search=True, **key_entities)
        return _get_file_params(matching_files, self.layout)


    def get_key_groups(self):

        key_groups = set()

        for path in Path(self.path).rglob("*.*"):

            if path.suffix == ".json" and path.stem != "dataset_description":
                key_groups.update((_file_to_key_group(path),))

                # Fill the dictionary of key group, list of filenames pairrs
                ret = _file_to_key_group(path)

                if ret not in self.keys_files.keys():

                    self.keys_files[ret] = []

                self.keys_files[ret].append(path)

        return sorted(key_groups)


    def get_filenames(self, key_group):
        # NEW - WORKS
        return self.keys_files[key_group]


    def change_filenames(self, key_group, split_params, pattern, replacement):
        # for each filename in the key group, check if it's params match split_params
        # if they match, perform the replacement acc to pattern/replacement

        # list of file paths that incorporate the replacement
        new_paths = []

        # obtain the dictionary of files, param groups
        dict_files_params = self.get_file_params(key_group)

        for filename in dict_files_params.keys():

            if dict_files_params[filename] == split_params:
                # Perform the replacement if the param dictionaries match

                path = Path(filename)
                old_name = path.stem
                old_ext = path.suffix
                directory = path.parent
                new_name = old_name.replace(pattern, replacement) + old_ext
                path.rename(Path(directory, new_name))
                new_paths.append(path)

        return new_paths


    def change_metadata(self, filters, pattern, metadata):

        # TODO: clean prints and add warnings

        files_to_change = self.layout.get(return_type='object', **filters)

        if not files_to_change:

            print('NO FILES FOUND')
        for bidsfile in files_to_change:

            # get the sidecar file
            bidsjson_file = bidsfile.get_associations()

            if not bidsjson_file:
                print("NO JSON FILES FOUND IN ASSOCIATIONS")
                continue

            json_file = [x for x in bidsjson_file if 'json' in x.filename]

            if not len(json_file) == 1:

                print("FOUND IRREGULAR ASSOCIATIONS")

            else:

                # get the data from it
                json_file = json_file[0]

                sidecar = json_file.get_dict()
                sidecar.update(metadata)

                # write out
                _update_json(json_file.path, sidecar)


def _update_json(json_file, metadata):

    if _validateJSON(metadata):
        with open(json_file, 'w', encoding='utf-8') as f:
            json.dump(metadata, f, ensure_ascii=False, indent=4)
    else:

        print("INVALID JSON DATA")
    #metadata.update


def _validateJSON(json_data):

    # TODO
    return True
    '''try:
        json.load(json_data)
    except ValueError as err:
        return False
    return True
    '''


def _key_group_to_entities(key_group):
    return dict([group.split("-") for group in key_group.split("_")])


def _entities_to_key_group(entities):
    group_keys = sorted(entities.keys() - NON_KEY_ENTITIES)
    return "_".join(
        ["{}-{}".format(key, entities[key]) for key in group_keys])


def _file_to_key_group(filename):
    entities = parse_file_entities(str(filename))
    return _entities_to_key_group(entities)


def _get_param_groups(files, layout):
    """Finds a list of *parameter groups* from a list of files.

    Parameters:
    -----------

    files : list
        List of file names

    Returns:
    --------

    parameter_groups : list
        A list of unique parameter groups

    For each file in `files`, find critical parameters for metadata. Then find
    unique sets of these critical parameters.
    """

    dfs = []
    for path in files:
        metadata = layout.get_metadata(path)
        fmap = layout.get_fieldmap(path, return_list=True)
        wanted_keys = metadata.keys() & IMAGING_PARAMS
        example_data = {key: metadata[key] for key in wanted_keys}
        for fmap_num, fmap_info in enumerate(fmap):
            example_data['fieldmap_type%02d' % fmap_num] = fmap_info.get('suffix', '')
        # Expand slice timing to multiple columns
        SliceTime = example_data.get('SliceTiming')
        if SliceTime:
            # round each slice time to one place after the decimal
            for i in range(len(SliceTime)):
                SliceTime[i] = round(SliceTime[i], 1)
            example_data.update(
                {"SliceTime%03d" % SliceNum: time for
                 SliceNum, time in enumerate(SliceTime)})
            del example_data['SliceTiming']

        dfs.append(example_data)

    return pd.DataFrame(dfs).drop_duplicates()


def _get_file_params(files, layout):
    """Finds a list of *parameter groups* from a list of files.

    Parameters:
    -----------

    files : list
        List of file names

    Returns:
    --------

    dict_files_params : dictionary
        A dictionary of KEYS: filenames, VALUES: their param dictionaries

    For each file in `files`, find critical parameters for metadata. Then find
    unique sets of these critical parameters.
    """
    dict_files_params = {}

    for path in files:
        metadata = layout.get_metadata(path)
        wanted_keys = metadata.keys() & IMAGING_PARAMS
        example_data = {key: metadata[key] for key in wanted_keys}
<<<<<<< HEAD

=======
>>>>>>> c1c24b20
        # Expand slice timing to multiple columns
        SliceTime = example_data.get('SliceTiming')
        if SliceTime:
            # round each slice time to one place after the decimal
            for i in range(len(SliceTime)):
                SliceTime[i] = round(SliceTime[i], 1)
            example_data.update(
                {"SliceTime%03d" % SliceNum: time for
                 SliceNum, time in enumerate(SliceTime)})
            del example_data['SliceTiming']

        dict_files_params[path] = example_data

    return dict_files_params<|MERGE_RESOLUTION|>--- conflicted
+++ resolved
@@ -274,10 +274,6 @@
         metadata = layout.get_metadata(path)
         wanted_keys = metadata.keys() & IMAGING_PARAMS
         example_data = {key: metadata[key] for key in wanted_keys}
-<<<<<<< HEAD
-
-=======
->>>>>>> c1c24b20
         # Expand slice timing to multiple columns
         SliceTime = example_data.get('SliceTiming')
         if SliceTime:
