--- conflicted
+++ resolved
@@ -46,10 +46,7 @@
     "recommonmark",
     "sphinx >= 2.2",
     "sphinx-argparse",
-<<<<<<< HEAD
-=======
     "sphinx_gallery",
->>>>>>> fc51622f
     "sphinx_markdown_tables",
     "sphinx_rtd_theme",
 ]
