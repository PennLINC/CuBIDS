[build-system]
requires = ["hatchling", "hatch-vcs"]
build-backend = "hatchling.build"

[project]
name = "cubids"
description = "Curation of BIDS (CuBIDS): A sanity-preserving software package for processing BIDS datasets."
authors = [{name = "Neuroinformatics Team of PennLINC"}]
classifiers = [
    "Development Status :: 4 - Beta",
    "Intended Audience :: Developers",
    "Intended Audience :: Science/Research",
    "Natural Language :: English",
    "Topic :: Scientific/Engineering :: Image Recognition",
    "License :: OSI Approved :: MIT License",
    "Programming Language :: Python :: 3.8",
    "Programming Language :: Python :: 3.9",
    "Programming Language :: Python :: 3.10",
    "Programming Language :: Python :: 3.11",
]
license = {file = "LICENSE"}
requires-python = ">=3.8"
dependencies = [
    "datalad>=0.13.5,!=0.17.3,!=0.17.0,!=0.16.1",
    "numpy<=2.1.0",
<<<<<<< HEAD
    "pandas<=2.2.2",
    "pybids<=0.17.2",
=======
    "pandas<=2.2.3",
    "pybids<=0.17.0",
>>>>>>> 7cb7f67a
    "pyyaml",
    "scikit-learn<=1.6.0",
    "tqdm",
]
dynamic = ["version"]

[project.urls]
Homepage = "https://github.com/PennLINC/cubids"
Documentation = "https://www.cubids.readthedocs.io"
Paper = "https://doi.org/10.1016/j.neuroimage.2022.119609"
"Docker Images" = "https://hub.docker.com/r/pennlinc/cubids/tags/"

[project.optional-dependencies]
doc = [
    "nbsphinx",
    "packaging",
    "recommonmark",
    "sphinx >= 2.2",
    "sphinx-argparse",
    "sphinx-copybutton",
    "sphinx_gallery",
    "sphinx-hoverxref",
    "sphinx_markdown_tables",
    "sphinx_rtd_theme",
    "sphinxcontrib-bibtex",
]
tests = [
    "codespell",
    "coverage",
    "flake8",
    "flake8-absolute-import",
    "flake8-black",
    "flake8-docstrings",
    "flake8-isort",
    "flake8-pyproject",
    "flake8-unused-arguments",
    "flake8-use-fstring",
    "flake8-warnings",
    "pep8-naming",
    "pytest",
    "pytest-cov",
    "tomli",
]
maint = [
    "fuzzywuzzy",
    "python-Levenshtein",
]

# Aliases
all = ["cubids[doc,maint,tests]"]

[project.scripts]
cubids = "cubids.cli:_main"
cubids-group = "cubids.cli:_enter_group"
cubids-apply = "cubids.cli:_enter_apply"
cubids-purge = "cubids.cli:_enter_purge"
cubids-add-nifti-info = "cubids.cli:_enter_add_nifti_info"
cubids-copy-exemplars = "cubids.cli:_enter_copy_exemplars"
cubids-undo = "cubids.cli:_enter_undo"
bids-sidecar-merge = "cubids.cli:_enter_bids_sidecar_merge"
cubids-validate = "cubids.cli:_enter_validate"
cubids-bids-version = "cubids.cli:_enter_bids_version"
cubids-datalad-save = "cubids.cli:_enter_datalad_save"
cubids-print-metadata-fields = "cubids.cli:_enter_print_metadata_fields"
cubids-remove-metadata-fields = "cubids.cli:_enter_remove_metadata_fields"

#
# Hatch configurations
#

[tool.hatch.metadata]
allow-direct-references = true

[tool.hatch.build.targets.sdist]
exclude = [".git_archival.txt"]  # No longer needed in sdist

[tool.hatch.build.targets.wheel]
packages = ["cubids"]
exclude = [
    "cubids/tests/data",  # Large test data directory
]

##  The following two sections configure setuptools_scm in the hatch way

[tool.hatch.version]
source = "vcs"

[tool.hatch.build.hooks.vcs]
version-file = "cubids/_version.py"

#
# Developer tool configurations
#

[tool.black]
line-length = 99
target-version = ['py38']
include = '\.pyi?$'
exclude = '''
(
  /(
      \.eggs         # exclude a few common directories in the
    | \.git          # root of the project
    | \.github
    | \.hg
    | \.pytest_cache
    | _build
    | build
    | dist
  )/
  | versioneer.py
  | cubids/_version.py
)
'''

[tool.isort]
profile = "black"
multi_line_output = 3
src_paths = ["isort", "test"]
known_local_folder = ["cubids"]

[tool.flake8]
max-line-length = "99"
doctests = "False"
exclude = [
    "*build/",
    "cubids/_version.py",
    "cubids/_warnings.py",
    "cubids/config.py",
    "cubids/data/",
    "cubids/tests/",
    "cubids/utils/sentry.py",
]
ignore = ["D107", "E203", "E402", "E722", "W503", "N803", "N806", "N815"]
per-file-ignores = [
    "**/__init__.py : F401",
    "docs/conf.py : E265",
]

[tool.coverage.run]
parallel = true
omit = [
    "*/tests/*",
    "*/__init__.py",
    "*/conftest.py",
    "cubids/_version.py"
]

[tool.coverage.report]
# Regexes for lines to exclude from consideration
exclude_lines = [
    'raise NotImplementedError',
    'warnings\.warn',
]

[tool.codespell]
skip = "CuBIDS_Toy_Dataset_Curation,notebooks,BIDS_Dataset,_version.py,*.pem,*.json,*.js,*.html,*.css,*.svg"<|MERGE_RESOLUTION|>--- conflicted
+++ resolved
@@ -23,13 +23,8 @@
 dependencies = [
     "datalad>=0.13.5,!=0.17.3,!=0.17.0,!=0.16.1",
     "numpy<=2.1.0",
-<<<<<<< HEAD
-    "pandas<=2.2.2",
+    "pandas<=2.2.3",
     "pybids<=0.17.2",
-=======
-    "pandas<=2.2.3",
-    "pybids<=0.17.0",
->>>>>>> 7cb7f67a
     "pyyaml",
     "scikit-learn<=1.6.0",
     "tqdm",
