"""First order workflows in CuBIDS."""

import json
import logging
import os
import shutil
import subprocess
import sys
import tempfile
import warnings
from pathlib import Path

import pandas as pd
import tqdm

from cubids.cubids import CuBIDS
from cubids.metadata_merge import merge_json_into_json
from cubids.validator import (
    bids_validator_version,
    build_first_subject_path,
    build_subject_paths,
    build_validator_call,
    get_val_dictionary,
    parse_validator_output,
    run_validator,
)

warnings.simplefilter(action="ignore", category=FutureWarning)
logging.basicConfig(level=logging.INFO)
logger = logging.getLogger("cubids-cli")
GIT_CONFIG = os.path.join(os.path.expanduser("~"), ".gitconfig")
logging.getLogger("datalad").setLevel(logging.ERROR)


def validate(
    bids_dir,
    output_prefix,
    sequential,
    sequential_subjects,
    local_validator,
    ignore_nifti_headers,
):
    """Run the bids validator.

    Parameters
    ----------
    bids_dir : :obj:`pathlib.Path`
        Path to the BIDS directory.
    output_prefix : :obj:`pathlib.Path`
        Output filename prefix.
    sequential : :obj:`bool`
        Run the validator sequentially.
    sequential_subjects : :obj:`list` of :obj:`str`
        Filter the sequential run to only include the listed subjects.
    local_validator : :obj:`bool`
        Use the local bids validator.
    ignore_nifti_headers : :obj:`bool`
        Ignore NIfTI headers when validating.
    """
    # check status of output_prefix, absolute or relative?
    abs_path_output = True
    if "/" not in str(output_prefix):
        # not an absolute path --> put in code/CuBIDS dir
        abs_path_output = False
        # check if code/CuBIDS dir exists
        if not (bids_dir / "code" / "CuBIDS").is_dir():
            # if not, create it
            subprocess.run(["mkdir", str(bids_dir / "code")])
            subprocess.run(["mkdir", str(bids_dir / "code" / "CuBIDS")])

    # Run directly from python using subprocess
    if not sequential:
        # run on full dataset
        call = build_validator_call(
            str(bids_dir),
            local_validator,
            ignore_nifti_headers,
        )
        ret = run_validator(call)

        # parse the string output
        parsed = parse_validator_output(ret.stdout.decode("UTF-8"))
        if parsed.shape[1] < 1:
            logger.info("No issues/warnings parsed, your dataset is BIDS valid.")
            sys.exit(0)
        else:
            logger.info("BIDS issues/warnings found in the dataset")

            if output_prefix:
                # check if absolute or relative path
                if abs_path_output:
                    # normally, write dataframe to file in CLI
                    val_tsv = str(output_prefix) + "_validation.tsv"

                else:
                    val_tsv = (
                        str(bids_dir)
                        + "/code/CuBIDS/"
                        + str(output_prefix)
                        + "_validation.tsv"
                    )

                parsed.to_csv(val_tsv, sep="\t", index=False)

                # build validation data dictionary json sidecar
                val_dict = get_val_dictionary()
                val_json = val_tsv.replace("tsv", "json")
                with open(val_json, "w") as outfile:
                    json.dump(val_dict, outfile, indent=4)

                logger.info("Writing issues out to %s", val_tsv)
                sys.exit(0)
            else:
                # user may be in python session, return dataframe
                return parsed
    else:
        # logger.info("Prepping sequential validator run...")

        # build a dictionary with {SubjectLabel: [List of files]}
        subjects_dict = build_subject_paths(bids_dir)

        # logger.info("Running validator sequentially...")
        # iterate over the dictionary

        parsed = []

        if sequential_subjects:
            subjects_dict = {
                k: v for k, v in subjects_dict.items() if k in sequential_subjects
            }
        assert len(list(subjects_dict.keys())) > 1, "No subjects found in filter"
        for subject, files_list in tqdm.tqdm(subjects_dict.items()):
            # logger.info(" ".join(["Processing subject:", subject]))
            # create a temporary directory and symlink the data
            with tempfile.TemporaryDirectory() as tmpdirname:
                for fi in files_list:
                    # cut the path down to the subject label
                    bids_start = fi.find(subject)

                    # maybe it's a single file
                    if bids_start < 1:
                        bids_folder = tmpdirname
                        fi_tmpdir = tmpdirname

                    else:
                        bids_folder = Path(fi[bids_start:]).parent
                        fi_tmpdir = tmpdirname + "/" + str(bids_folder)

                    if not os.path.exists(fi_tmpdir):
                        os.makedirs(fi_tmpdir)
                    output = fi_tmpdir + "/" + str(Path(fi).name)
                    shutil.copy2(fi, output)

                # run the validator
                nifti_head = ignore_nifti_headers
                call = build_validator_call(tmpdirname, local_validator, nifti_head)
                ret = run_validator(call)
                # parse output
                if ret.returncode != 0:
                    logger.error("Errors returned from validator run, parsing now")

                # parse the output and add to list if it returns a df
                decoded = ret.stdout.decode("UTF-8")
                tmp_parse = parse_validator_output(decoded)
                if tmp_parse.shape[1] > 1:
                    tmp_parse["subject"] = subject
                    parsed.append(tmp_parse)

        # concatenate the parsed data and exit
        if len(parsed) < 1:
            logger.info("No issues/warnings parsed, your dataset is BIDS valid.")
            sys.exit(0)

        else:
            parsed = pd.concat(parsed, axis=0)
            subset = parsed.columns.difference(["subject"])
            parsed = parsed.drop_duplicates(subset=subset)

            logger.info("BIDS issues/warnings found in the dataset")

            if output_prefix:
                # normally, write dataframe to file in CLI
                if abs_path_output:
                    val_tsv = str(output_prefix) + "_validation.tsv"
                else:
                    val_tsv = (
                        str(bids_dir)
                        + "/code/CuBIDS/"
                        + str(output_prefix)
                        + "_validation.tsv"
                    )

                parsed.to_csv(val_tsv, sep="\t", index=False)

                # build validation data dictionary json sidecar
                val_dict = get_val_dictionary()
                val_json = val_tsv.replace("tsv", "json")
                with open(val_json, "w") as outfile:
                    json.dump(val_dict, outfile, indent=4)

                logger.info("Writing issues out to file %s", val_tsv)
                sys.exit(0)
            else:
                # user may be in python session, return dataframe
                return parsed


def bids_version(bids_dir, write=False):
    """Get BIDS validator and schema version.

    Parameters
    ----------
    bids_dir : :obj:`pathlib.Path`
        Path to the BIDS directory.
    write : :obj:`bool`
        If True, write to dataset_description.json. If False, print to terminal.
    """
    # Need to run validator to get output with schema version
    # Copy code from `validate --sequential`

    try:  # return first subject
        # Get all folders that start with "sub-"
        sub_folders = [
            name
            for name in os.listdir(bids_dir)
            if os.path.isdir(os.path.join(bids_dir, name)) and name.startswith("sub-")
        ]
        if not sub_folders:
            raise ValueError("No folders starting with 'sub-' found. Please provide a valid BIDS.")
        subject = sub_folders[0]
    except FileNotFoundError:
        raise FileNotFoundError(f"The directory {bids_dir} does not exist.")
    except ValueError as ve:
        raise ve

    # build a dictionary with {SubjectLabel: [List of files]}
    # run first subject only
    subject_dict = build_first_subject_path(bids_dir, subject)

    # iterate over the dictionary
    for subject, files_list in subject_dict.items():
        # logger.info(" ".join(["Processing subject:", subject]))
        # create a temporary directory and symlink the data
        with tempfile.TemporaryDirectory() as tmpdirname:
            for fi in files_list:
                # cut the path down to the subject label
                bids_start = fi.find(subject)

                # maybe it's a single file
                if bids_start < 1:
                    bids_folder = tmpdirname
                    fi_tmpdir = tmpdirname

                else:
                    bids_folder = Path(fi[bids_start:]).parent
                    fi_tmpdir = tmpdirname + "/" + str(bids_folder)

                if not os.path.exists(fi_tmpdir):
                    os.makedirs(fi_tmpdir)
                output = fi_tmpdir + "/" + str(Path(fi).name)
                shutil.copy2(fi, output)

            # run the validator
            call = build_validator_call(tmpdirname)
            ret = run_validator(call)

            # Get BIDS validator and schema version
            decoded = ret.stdout.decode("UTF-8")
            bids_validator_version(decoded, bids_dir, write=write)


def bids_sidecar_merge(from_json, to_json):
    """Merge critical keys from one sidecar to another."""
    merge_status = merge_json_into_json(from_json, to_json, raise_on_error=False)
    sys.exit(merge_status)


def group(bids_dir, acq_group_level, config, output_prefix):
    """Find key and param groups.

    Parameters
    ----------
    bids_dir : :obj:`pathlib.Path`
        Path to the BIDS directory.
    acq_group_level : {"subject", "session"}
        Level at which acquisition groups are created.
    config : :obj:`pathlib.Path`
        Path to the grouping config file.
    output_prefix : :obj:`pathlib.Path`
        Output filename prefix.
    """
    # Run directly from python using
    bod = CuBIDS(
        data_root=str(bids_dir),
        acq_group_level=acq_group_level,
        grouping_config=config,
    )
    bod.get_tsvs(
        str(output_prefix),
    )


def apply(
    bids_dir,
    use_datalad,
    acq_group_level,
    config,
    edited_summary_tsv,
    files_tsv,
    new_tsv_prefix,
):
    """Apply the tsv changes.

    Parameters
    ----------
    bids_dir : :obj:`pathlib.Path`
        Path to the BIDS directory.
    use_datalad : :obj:`bool`
        Use datalad to track changes.
    acq_group_level : {"subject", "session"}
        Level at which acquisition groups are created.
    config : :obj:`pathlib.Path`
        Path to the grouping config file.
    edited_summary_tsv : :obj:`pathlib.Path`
        Path to the edited summary tsv.
    files_tsv : :obj:`pathlib.Path`
        Path to the files tsv.
    new_tsv_prefix : :obj:`pathlib.Path`
        Path to the new tsv prefix.
    """
    # Run directly from python using
    bod = CuBIDS(
        data_root=str(bids_dir),
        use_datalad=use_datalad,
        acq_group_level=acq_group_level,
        grouping_config=config,
    )
    if use_datalad:
        if not bod.is_datalad_clean():
            raise Exception("Untracked change in " + str(bids_dir))
    bod.apply_tsv_changes(
        str(edited_summary_tsv),
        str(files_tsv),
        str(new_tsv_prefix),
        raise_on_error=False,
    )


def datalad_save(bids_dir, m):
    """Perform datalad save.

    Parameters
    ----------
    bids_dir : :obj:`pathlib.Path`
        Path to the BIDS directory.
    m : :obj:`str`
        Commit message.
    """
    # Run directly from python using
    bod = CuBIDS(data_root=str(bids_dir), use_datalad=True)
    bod.datalad_save(message=m)


def undo(bids_dir):
    """Revert the most recent commit.

    Parameters
    ----------
    bids_dir : :obj:`pathlib.Path`
        Path to the BIDS directory.
    """
    # Run directly from python using
    bod = CuBIDS(data_root=str(bids_dir), use_datalad=True)
    bod.datalad_undo_last_commit()


def copy_exemplars(
    bids_dir,
    use_datalad,
    exemplars_dir,
    exemplars_tsv,
    min_group_size,
    force_unlock,
):
    """Create and save a directory with one subject from each acquisition group.

    Parameters
    ----------
    bids_dir : :obj:`pathlib.Path`
        Path to the BIDS directory.
    use_datalad : :obj:`bool`
        Use datalad to track changes.
    exemplars_dir : :obj:`pathlib.Path`
        Path to the directory where the exemplars will be saved.
    exemplars_tsv : :obj:`pathlib.Path`
        Path to the tsv file with the exemplars.
    min_group_size : :obj:`int`
        Minimum number of subjects in a group to be considered for exemplar.
    force_unlock : :obj:`bool`
        Force unlock the dataset.
    """
    # Run directly from python using
<<<<<<< HEAD
    bod = CuBIDS(data_root=str(bids_dir), use_datalad=use_datalad)
    if use_datalad:
        if not bod.is_datalad_clean():
            raise Exception(
                "Untracked changes. Need to save "
                + str(bids_dir)
                + " before coyping exemplars"
            )
    bod.copy_exemplars(
        str(exemplars_dir),
        str(exemplars_tsv),
        min_group_size=min_group_size,
    )
=======
    if container is None:
        bod = CuBIDS(data_root=str(bids_dir), use_datalad=use_datalad, force_unlock=force_unlock)
        if use_datalad:
            if not bod.is_datalad_clean():
                raise Exception(
                    "Untracked changes. Need to save "
                    + str(bids_dir)
                    + " before coyping exemplars"
                )
        bod.copy_exemplars(
            str(exemplars_dir),
            str(exemplars_tsv),
            min_group_size=min_group_size,
        )
        sys.exit(0)

    # Run it through a container
    container_type = _get_container_type(container)
    bids_dir_link = str(bids_dir.absolute()) + ":/bids:ro"
    exemplars_dir_link = str(exemplars_dir.absolute()) + ":/exemplars:ro"
    exemplars_tsv_link = str(exemplars_tsv.absolute()) + ":/in_tsv:ro"
    if container_type == "docker":
        cmd = [
            "docker",
            "run",
            "--rm",
            "-v",
            bids_dir_link,
            "-v",
            exemplars_dir_link,
            "-v",
            GIT_CONFIG + ":/root/.gitconfig",
            "-v",
            exemplars_tsv_link,
            "--entrypoint",
            "cubids-copy-exemplars",
            container,
            "/bids",
            "/exemplars",
            "/in_tsv",
        ]

        if force_unlock:
            cmd.append("--force-unlock")

        if min_group_size:
            cmd.append("--min-group-size")

    elif container_type == "singularity":
        cmd = [
            "singularity",
            "exec",
            "--cleanenv",
            "-B",
            bids_dir_link,
            "-B",
            exemplars_dir_link,
            "-B",
            exemplars_tsv_link,
            container,
            "cubids-copy-exemplars",
            "/bids",
            "/exemplars",
            "/in_tsv",
        ]
        if force_unlock:
            cmd.append("--force-unlock")

        if min_group_size:
            cmd.append("--min-group-size")

    logger.info("RUNNING: " + " ".join(cmd))
    proc = subprocess.run(cmd)
    sys.exit(proc.returncode)
>>>>>>> 5c90ae50


def add_nifti_info(bids_dir, use_datalad, force_unlock):
    """Add information from nifti files to the dataset's sidecars.

    Parameters
    ----------
    bids_dir : :obj:`pathlib.Path`
        Path to the BIDS directory.
    use_datalad : :obj:`bool`
        Use datalad to track changes.
    force_unlock : :obj:`bool`
        Force unlock the dataset.
    """
    # Run directly from python using
    bod = CuBIDS(
        data_root=str(bids_dir),
        use_datalad=use_datalad,
        force_unlock=force_unlock,
    )
    if use_datalad:
        if not bod.is_datalad_clean():
            raise Exception("Untracked change in " + str(bids_dir))
        # if bod.is_datalad_clean() and not force_unlock:
        #     raise Exception("Need to unlock " + str(bids_dir))
    bod.add_nifti_info()


def purge(bids_dir, use_datalad, scans):
    """Purge scan associations.

    Parameters
    ----------
    bids_dir : :obj:`pathlib.Path`
        Path to the BIDS directory.
    use_datalad : :obj:`bool`
        Use datalad to track changes.
    scans : :obj:`pathlib.Path`
        Path to the scans tsv.
    """
    # Run directly from python using
    bod = CuBIDS(data_root=str(bids_dir), use_datalad=use_datalad)
    if use_datalad:
        if not bod.is_datalad_clean():
            raise Exception("Untracked change in " + str(bids_dir))
    bod.purge(str(scans))


def remove_metadata_fields(bids_dir, fields):
    """Delete fields from metadata.

    Parameters
    ----------
    bids_dir : :obj:`pathlib.Path`
        Path to the BIDS directory.
    fields : :obj:`list` of :obj:`str`
        List of fields to remove.
    """
    # Run directly from python
    bod = CuBIDS(data_root=str(bids_dir), use_datalad=False)
    bod.remove_metadata_fields(fields)


def print_metadata_fields(bids_dir):
    """Print unique metadata fields.

    Parameters
    ----------
    bids_dir : :obj:`pathlib.Path`
        Path to the BIDS directory.
    """
    # Run directly from python
    bod = CuBIDS(data_root=str(bids_dir), use_datalad=False)
    fields = bod.get_all_metadata_fields()
    print("\n".join(fields))  # logger not printing
    # logger.info("\n".join(fields))<|MERGE_RESOLUTION|>--- conflicted
+++ resolved
@@ -400,8 +400,7 @@
         Force unlock the dataset.
     """
     # Run directly from python using
-<<<<<<< HEAD
-    bod = CuBIDS(data_root=str(bids_dir), use_datalad=use_datalad)
+    bod = CuBIDS(data_root=str(bids_dir), use_datalad=use_datalad, force_unlock=force_unlock)
     if use_datalad:
         if not bod.is_datalad_clean():
             raise Exception(
@@ -414,82 +413,6 @@
         str(exemplars_tsv),
         min_group_size=min_group_size,
     )
-=======
-    if container is None:
-        bod = CuBIDS(data_root=str(bids_dir), use_datalad=use_datalad, force_unlock=force_unlock)
-        if use_datalad:
-            if not bod.is_datalad_clean():
-                raise Exception(
-                    "Untracked changes. Need to save "
-                    + str(bids_dir)
-                    + " before coyping exemplars"
-                )
-        bod.copy_exemplars(
-            str(exemplars_dir),
-            str(exemplars_tsv),
-            min_group_size=min_group_size,
-        )
-        sys.exit(0)
-
-    # Run it through a container
-    container_type = _get_container_type(container)
-    bids_dir_link = str(bids_dir.absolute()) + ":/bids:ro"
-    exemplars_dir_link = str(exemplars_dir.absolute()) + ":/exemplars:ro"
-    exemplars_tsv_link = str(exemplars_tsv.absolute()) + ":/in_tsv:ro"
-    if container_type == "docker":
-        cmd = [
-            "docker",
-            "run",
-            "--rm",
-            "-v",
-            bids_dir_link,
-            "-v",
-            exemplars_dir_link,
-            "-v",
-            GIT_CONFIG + ":/root/.gitconfig",
-            "-v",
-            exemplars_tsv_link,
-            "--entrypoint",
-            "cubids-copy-exemplars",
-            container,
-            "/bids",
-            "/exemplars",
-            "/in_tsv",
-        ]
-
-        if force_unlock:
-            cmd.append("--force-unlock")
-
-        if min_group_size:
-            cmd.append("--min-group-size")
-
-    elif container_type == "singularity":
-        cmd = [
-            "singularity",
-            "exec",
-            "--cleanenv",
-            "-B",
-            bids_dir_link,
-            "-B",
-            exemplars_dir_link,
-            "-B",
-            exemplars_tsv_link,
-            container,
-            "cubids-copy-exemplars",
-            "/bids",
-            "/exemplars",
-            "/in_tsv",
-        ]
-        if force_unlock:
-            cmd.append("--force-unlock")
-
-        if min_group_size:
-            cmd.append("--min-group-size")
-
-    logger.info("RUNNING: " + " ".join(cmd))
-    proc = subprocess.run(cmd)
-    sys.exit(proc.returncode)
->>>>>>> 5c90ae50
 
 
 def add_nifti_info(bids_dir, use_datalad, force_unlock):
