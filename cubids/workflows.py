"""First order workflows in CuBIDS."""

import json
import logging
import os
import shutil
import subprocess
import sys
import tempfile
import warnings
from pathlib import Path

import pandas as pd
import tqdm

from cubids.cubids import CuBIDS
from cubids.metadata_merge import merge_json_into_json
from cubids.validator import (
    bids_validator_version,
    build_first_subject_path,
    build_subject_paths,
    build_validator_call,
    get_val_dictionary,
    parse_validator_output,
    run_validator,
)

warnings.simplefilter(action="ignore", category=FutureWarning)
logging.basicConfig(level=logging.INFO)
logger = logging.getLogger("cubids-cli")
GIT_CONFIG = os.path.join(os.path.expanduser("~"), ".gitconfig")
logging.getLogger("datalad").setLevel(logging.ERROR)


def validate(
    bids_dir,
    output_prefix,
    sequential,
    sequential_subjects,
    local_validator,
    ignore_nifti_headers,
):
    """Run the bids validator.

    Parameters
    ----------
    bids_dir : :obj:`pathlib.Path`
        Path to the BIDS directory.
    output_prefix : :obj:`pathlib.Path`
        Output filename prefix.
    sequential : :obj:`bool`
        Run the validator sequentially.
    sequential_subjects : :obj:`list` of :obj:`str`
        Filter the sequential run to only include the listed subjects.
    local_validator : :obj:`bool`
        Use the local bids validator.
    ignore_nifti_headers : :obj:`bool`
        Ignore NIfTI headers when validating.
    """
    # check status of output_prefix, absolute or relative?
    abs_path_output = True
    if "/" not in str(output_prefix):
        # not an absolute path --> put in code/CuBIDS dir
        abs_path_output = False
        # check if code/CuBIDS dir exists
        if not (bids_dir / "code" / "CuBIDS").is_dir():
            # if not, create it
            subprocess.run(["mkdir", str(bids_dir / "code")])
            subprocess.run(["mkdir", str(bids_dir / "code" / "CuBIDS")])

    # Run directly from python using subprocess
    if not sequential:
        # run on full dataset
        call = build_validator_call(
            str(bids_dir),
            local_validator,
            ignore_nifti_headers,
        )
        ret = run_validator(call)

        # parse the string output
        parsed = parse_validator_output(ret.stdout.decode("UTF-8"))
        if parsed.shape[1] < 1:
            logger.info("No issues/warnings parsed, your dataset is BIDS valid.")
            sys.exit(0)
        else:
            logger.info("BIDS issues/warnings found in the dataset")

            if output_prefix:
                # check if absolute or relative path
                if abs_path_output:
                    # normally, write dataframe to file in CLI
                    val_tsv = str(output_prefix) + "_validation.tsv"

                else:
                    val_tsv = (
                        str(bids_dir) + "/code/CuBIDS/" + str(output_prefix) + "_validation.tsv"
                    )

                parsed.to_csv(val_tsv, sep="\t", index=False)

                # build validation data dictionary json sidecar
                val_dict = get_val_dictionary()
                val_json = val_tsv.replace("tsv", "json")
                with open(val_json, "w") as outfile:
                    json.dump(val_dict, outfile, indent=4)

                logger.info("Writing issues out to %s", val_tsv)
                sys.exit(0)
            else:
                # user may be in python session, return dataframe
                return parsed
    else:
        # logger.info("Prepping sequential validator run...")

        # build a dictionary with {SubjectLabel: [List of files]}
        subjects_dict = build_subject_paths(bids_dir)

        # logger.info("Running validator sequentially...")
        # iterate over the dictionary

        parsed = []

        if sequential_subjects:
            subjects_dict = {k: v for k, v in subjects_dict.items() if k in sequential_subjects}
        assert len(list(subjects_dict.keys())) > 1, "No subjects found in filter"
        for subject, files_list in tqdm.tqdm(subjects_dict.items()):
            # logger.info(" ".join(["Processing subject:", subject]))
            # create a temporary directory and symlink the data
            with tempfile.TemporaryDirectory() as tmpdirname:
                for fi in files_list:
                    # cut the path down to the subject label
                    bids_start = fi.find(subject)

                    # maybe it's a single file
                    if bids_start < 1:
                        bids_folder = tmpdirname
                        fi_tmpdir = tmpdirname

                    else:
                        bids_folder = Path(fi[bids_start:]).parent
                        fi_tmpdir = tmpdirname + "/" + str(bids_folder)

                    if not os.path.exists(fi_tmpdir):
                        os.makedirs(fi_tmpdir)
                    output = fi_tmpdir + "/" + str(Path(fi).name)
                    shutil.copy2(fi, output)

                # run the validator
                nifti_head = ignore_nifti_headers
                call = build_validator_call(tmpdirname, local_validator, nifti_head)
                ret = run_validator(call)
                # parse output
                if ret.returncode != 0:
                    logger.error("Errors returned from validator run, parsing now")

                # parse the output and add to list if it returns a df
                decoded = ret.stdout.decode("UTF-8")
                tmp_parse = parse_validator_output(decoded)
                if tmp_parse.shape[1] > 1:
                    tmp_parse["subject"] = subject
                    parsed.append(tmp_parse)

        # concatenate the parsed data and exit
        if len(parsed) < 1:
            logger.info("No issues/warnings parsed, your dataset is BIDS valid.")
            sys.exit(0)

        else:
            parsed = pd.concat(parsed, axis=0)
            subset = parsed.columns.difference(["subject"])
            parsed = parsed.drop_duplicates(subset=subset)

            logger.info("BIDS issues/warnings found in the dataset")

            if output_prefix:
                # normally, write dataframe to file in CLI
                if abs_path_output:
                    val_tsv = str(output_prefix) + "_validation.tsv"
                else:
                    val_tsv = (
                        str(bids_dir) + "/code/CuBIDS/" + str(output_prefix) + "_validation.tsv"
                    )

                parsed.to_csv(val_tsv, sep="\t", index=False)

                # build validation data dictionary json sidecar
                val_dict = get_val_dictionary()
                val_json = val_tsv.replace("tsv", "json")
                with open(val_json, "w") as outfile:
                    json.dump(val_dict, outfile, indent=4)

                logger.info("Writing issues out to file %s", val_tsv)
                sys.exit(0)
            else:
                # user may be in python session, return dataframe
                return parsed


def bids_version(bids_dir, write=False):
    """Get BIDS validator and schema version.

    Parameters
    ----------
    bids_dir : :obj:`pathlib.Path`
        Path to the BIDS directory.
    write : :obj:`bool`
        If True, write to dataset_description.json. If False, print to terminal.
    """
    # Need to run validator to get output with schema version
    # Copy code from `validate --sequential`

    try:  # return first subject
        # Get all folders that start with "sub-"
        sub_folders = [
            name
            for name in os.listdir(bids_dir)
            if os.path.isdir(os.path.join(bids_dir, name)) and name.startswith("sub-")
        ]
        if not sub_folders:
            raise ValueError("No folders starting with 'sub-' found. Please provide a valid BIDS.")
        subject = sub_folders[0]
    except FileNotFoundError:
        raise FileNotFoundError(f"The directory {bids_dir} does not exist.")
    except ValueError as ve:
        raise ve

    # build a dictionary with {SubjectLabel: [List of files]}
    # run first subject only
    subject_dict = build_first_subject_path(bids_dir, subject)

    # iterate over the dictionary
    for subject, files_list in subject_dict.items():
        # logger.info(" ".join(["Processing subject:", subject]))
        # create a temporary directory and symlink the data
        with tempfile.TemporaryDirectory() as tmpdirname:
            for fi in files_list:
                # cut the path down to the subject label
                bids_start = fi.find(subject)

                # maybe it's a single file
                if bids_start < 1:
                    bids_folder = tmpdirname
                    fi_tmpdir = tmpdirname

                else:
                    bids_folder = Path(fi[bids_start:]).parent
                    fi_tmpdir = tmpdirname + "/" + str(bids_folder)

                if not os.path.exists(fi_tmpdir):
                    os.makedirs(fi_tmpdir)
                output = fi_tmpdir + "/" + str(Path(fi).name)
                shutil.copy2(fi, output)

            # run the validator
            call = build_validator_call(tmpdirname)
            ret = run_validator(call)

            # Get BIDS validator and schema version
            decoded = ret.stdout.decode("UTF-8")
            bids_validator_version(decoded, bids_dir, write=write)


def bids_sidecar_merge(from_json, to_json):
    """Merge critical keys from one sidecar to another."""
    merge_status = merge_json_into_json(from_json, to_json, raise_on_error=False)
    sys.exit(merge_status)


def group(bids_dir, acq_group_level, config, output_prefix):
    """Find key and param groups.

    Parameters
    ----------
    bids_dir : :obj:`pathlib.Path`
        Path to the BIDS directory.
    acq_group_level : {"subject", "session"}
        Level at which acquisition groups are created.
    config : :obj:`pathlib.Path`
        Path to the grouping config file.
    output_prefix : :obj:`pathlib.Path`
        Output filename prefix.
    """
    # Run directly from python using
    bod = CuBIDS(
        data_root=str(bids_dir),
        acq_group_level=acq_group_level,
        grouping_config=config,
    )
    bod.get_tsvs(
        str(output_prefix),
    )


def apply(
    bids_dir,
    use_datalad,
    acq_group_level,
    config,
    edited_summary_tsv,
    files_tsv,
    new_tsv_prefix,
):
    """Apply the tsv changes.

    Parameters
    ----------
    bids_dir : :obj:`pathlib.Path`
        Path to the BIDS directory.
    use_datalad : :obj:`bool`
        Use datalad to track changes.
    acq_group_level : {"subject", "session"}
        Level at which acquisition groups are created.
    config : :obj:`pathlib.Path`
        Path to the grouping config file.
    edited_summary_tsv : :obj:`pathlib.Path`
        Path to the edited summary tsv.
    files_tsv : :obj:`pathlib.Path`
        Path to the files tsv.
    new_tsv_prefix : :obj:`pathlib.Path`
        Path to the new tsv prefix.
    """
    # Run directly from python using
    bod = CuBIDS(
        data_root=str(bids_dir),
        use_datalad=use_datalad,
        acq_group_level=acq_group_level,
        grouping_config=config,
    )
    if use_datalad:
        if not bod.is_datalad_clean():
            raise Exception("Untracked change in " + str(bids_dir))
    bod.apply_tsv_changes(
        str(edited_summary_tsv),
        str(files_tsv),
        str(new_tsv_prefix),
        raise_on_error=False,
    )


def datalad_save(bids_dir, m):
    """Perform datalad save.

    Parameters
    ----------
    bids_dir : :obj:`pathlib.Path`
        Path to the BIDS directory.
    m : :obj:`str`
        Commit message.
    """
    # Run directly from python using
    bod = CuBIDS(data_root=str(bids_dir), use_datalad=True)
    bod.datalad_save(message=m)


def undo(bids_dir):
    """Revert the most recent commit.

    Parameters
    ----------
    bids_dir : :obj:`pathlib.Path`
        Path to the BIDS directory.
    """
    # Run directly from python using
    bod = CuBIDS(data_root=str(bids_dir), use_datalad=True)
    bod.datalad_undo_last_commit()


def copy_exemplars(
    bids_dir,
    use_datalad,
    exemplars_dir,
    exemplars_tsv,
    min_group_size,
    force_unlock,
):
    """Create and save a directory with one subject from each acquisition group.

    Parameters
    ----------
    bids_dir : :obj:`pathlib.Path`
        Path to the BIDS directory.
    use_datalad : :obj:`bool`
        Use datalad to track changes.
    exemplars_dir : :obj:`pathlib.Path`
        Path to the directory where the exemplars will be saved.
    exemplars_tsv : :obj:`pathlib.Path`
        Path to the tsv file with the exemplars.
    min_group_size : :obj:`int`
        Minimum number of subjects in a group to be considered for exemplar.
    force_unlock : :obj:`bool`
        Force unlock the dataset.
    """
    # Run directly from python using
    bod = CuBIDS(data_root=str(bids_dir), use_datalad=use_datalad, force_unlock=force_unlock)
    if use_datalad:
        if not bod.is_datalad_clean():
            raise Exception(
                "Untracked changes. Need to save " + str(bids_dir) + " before coyping exemplars"
            )
    bod.copy_exemplars(
        str(exemplars_dir),
        str(exemplars_tsv),
        min_group_size=min_group_size,
    )


def add_nifti_info(bids_dir, use_datalad, force_unlock):
    """Add information from nifti files to the dataset's sidecars.

    Parameters
    ----------
    bids_dir : :obj:`pathlib.Path`
        Path to the BIDS directory.
    use_datalad : :obj:`bool`
        Use datalad to track changes.
    force_unlock : :obj:`bool`
        Force unlock the dataset.
    """
    # Run directly from python using
    bod = CuBIDS(
        data_root=str(bids_dir),
        use_datalad=use_datalad,
        force_unlock=force_unlock,
    )
    if use_datalad:
        if not bod.is_datalad_clean():
            raise Exception("Untracked change in " + str(bids_dir))
        # if bod.is_datalad_clean() and not force_unlock:
        #     raise Exception("Need to unlock " + str(bids_dir))
    bod.add_nifti_info()


def purge(bids_dir, use_datalad, scans):
    """Purge scan associations.

    Parameters
    ----------
    bids_dir : :obj:`pathlib.Path`
        Path to the BIDS directory.
    use_datalad : :obj:`bool`
        Use datalad to track changes.
    scans : :obj:`pathlib.Path`
        Path to the scans tsv.
    """
    # Run directly from python using
    bod = CuBIDS(data_root=str(bids_dir), use_datalad=use_datalad)
    if use_datalad:
        if not bod.is_datalad_clean():
            raise Exception("Untracked change in " + str(bids_dir))
    bod.purge(str(scans))


def remove_metadata_fields(bids_dir, fields):
    """Delete fields from metadata.

    Parameters
    ----------
    bids_dir : :obj:`pathlib.Path`
        Path to the BIDS directory.
    fields : :obj:`list` of :obj:`str`
        List of fields to remove.
    """
    # Run directly from python
<<<<<<< HEAD
    bod = CuBIDS(data_root=str(bids_dir), use_datalad=False)
    bod.remove_metadata_fields(fields)


def print_metadata_fields(bids_dir):
    """Print unique metadata fields.
=======
    if container is None:
        bod = CuBIDS(data_root=str(bids_dir), use_datalad=False)
        bod.remove_metadata_fields(fields)
        sys.exit(0)

    # Run it through a container
    container_type = _get_container_type(container)
    bids_dir_link = str(bids_dir.absolute()) + ":/bids:rw"
    if container_type == "docker":
        cmd = [
            "docker",
            "run",
            "--rm",
            "-v",
            bids_dir_link,
            "--entrypoint",
            "cubids-remove-metadata-fields",
            container,
            "/bids",
            "--fields",
        ] + fields
    elif container_type == "singularity":
        cmd = [
            "singularity",
            "exec",
            "--cleanenv",
            "-B",
            bids_dir_link,
            container,
            "cubids-remove-metadata-fields",
            "/bids",
            "--fields",
        ] + fields
    logger.info("RUNNING: " + " ".join(cmd))
    proc = subprocess.run(cmd)
    sys.exit(proc.returncode)


def print_metadata_fields(bids_dir, container):
    """Print unique metadata fields from a BIDS dataset.

    This function identifies and prints all unique metadata fields from
    the `dataset_description.json` file in a BIDS directory. It can run
    either directly in Python or within a specified container (Docker or
    Singularity).
>>>>>>> bc269f46

    Parameters
    ----------
    bids_dir : :obj:`pathlib.Path`
<<<<<<< HEAD
        Path to the BIDS directory.
=======
        Path to the BIDS directory containing the `dataset_description.json` file.
    container : :obj:`str`
        Name of the container (e.g., Docker, Singularity) to use for running the
        `cubids print-metadata-fields` command. If `None`, the operation is performed
        directly in Python without a container.

    Raises
    ------
    SystemExit
        Raised in the following cases:
        - The `dataset_description.json` file is not found in the BIDS directory.
        - The subprocess returns a non-zero exit code when executed in a container.

>>>>>>> bc269f46
    """
    # Check if dataset_description.json exists
    dataset_description = bids_dir / "dataset_description.json"
    if not dataset_description.exists():
        logger.error("dataset_description.json not found in the BIDS directory.")
        sys.exit(1)

    # Run directly from python
    bod = CuBIDS(data_root=str(bids_dir), use_datalad=False)
    fields = bod.get_all_metadata_fields()
    print("\n".join(fields))  # logger not printing
    # logger.info("\n".join(fields))<|MERGE_RESOLUTION|>--- conflicted
+++ resolved
@@ -462,81 +462,29 @@
         List of fields to remove.
     """
     # Run directly from python
-<<<<<<< HEAD
     bod = CuBIDS(data_root=str(bids_dir), use_datalad=False)
     bod.remove_metadata_fields(fields)
 
 
 def print_metadata_fields(bids_dir):
-    """Print unique metadata fields.
-=======
-    if container is None:
-        bod = CuBIDS(data_root=str(bids_dir), use_datalad=False)
-        bod.remove_metadata_fields(fields)
-        sys.exit(0)
-
-    # Run it through a container
-    container_type = _get_container_type(container)
-    bids_dir_link = str(bids_dir.absolute()) + ":/bids:rw"
-    if container_type == "docker":
-        cmd = [
-            "docker",
-            "run",
-            "--rm",
-            "-v",
-            bids_dir_link,
-            "--entrypoint",
-            "cubids-remove-metadata-fields",
-            container,
-            "/bids",
-            "--fields",
-        ] + fields
-    elif container_type == "singularity":
-        cmd = [
-            "singularity",
-            "exec",
-            "--cleanenv",
-            "-B",
-            bids_dir_link,
-            container,
-            "cubids-remove-metadata-fields",
-            "/bids",
-            "--fields",
-        ] + fields
-    logger.info("RUNNING: " + " ".join(cmd))
-    proc = subprocess.run(cmd)
-    sys.exit(proc.returncode)
-
-
-def print_metadata_fields(bids_dir, container):
     """Print unique metadata fields from a BIDS dataset.
 
     This function identifies and prints all unique metadata fields from
     the `dataset_description.json` file in a BIDS directory. It can run
     either directly in Python or within a specified container (Docker or
     Singularity).
->>>>>>> bc269f46
-
-    Parameters
-    ----------
-    bids_dir : :obj:`pathlib.Path`
-<<<<<<< HEAD
-        Path to the BIDS directory.
-=======
+
+    Parameters
+    ----------
+    bids_dir : :obj:`pathlib.Path`
         Path to the BIDS directory containing the `dataset_description.json` file.
-    container : :obj:`str`
-        Name of the container (e.g., Docker, Singularity) to use for running the
-        `cubids print-metadata-fields` command. If `None`, the operation is performed
-        directly in Python without a container.
 
     Raises
     ------
     SystemExit
         Raised in the following cases:
         - The `dataset_description.json` file is not found in the BIDS directory.
-        - The subprocess returns a non-zero exit code when executed in a container.
-
->>>>>>> bc269f46
+
     """
     # Check if dataset_description.json exists
     dataset_description = bids_dir / "dataset_description.json"
