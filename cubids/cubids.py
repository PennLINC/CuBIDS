--- conflicted
+++ resolved
@@ -591,14 +591,11 @@
                 self.new_filenames.append(new_labeling)
 
         # RENAME INTENDED FORS!
-<<<<<<< HEAD
-        ses_path = Path(self.path) / sub / ses
-=======
         if self.is_longitudinal:
-            ses_path = self.path + "/" + sub + "/" + ses
+            ses_path = Path(self.path) / sub / ses
         elif not self.is_longitudinal:
-            ses_path = self.path + "/" + sub
->>>>>>> 70bc4f4f
+            ses_path = Path(self.path) / sub
+
         files_with_if = []
         files_with_if += Path(ses_path).rglob("fmap/*.json")
         files_with_if += Path(ses_path).rglob("perf/*_m0scan.json")
@@ -1446,17 +1443,13 @@
     Traceback (most recent call last):
     ValueError: Could not find subject in ...
     """
-<<<<<<< HEAD
-    return Path(scan).parts[-3:]
-=======
+
     parts = Path(scan).parts
     # Find the first part that starts with "sub-"
     for i, part in enumerate(parts):
         if part.startswith("sub-"):
             return "/".join(parts[i + 1 :])
     raise ValueError(f"Could not find subject in {scan}")
->>>>>>> 70bc4f4f
-
 
 def _get_bidsuri(filename, dataset_root):
     """Convert a file path to a bidsuri.
