"""Main module."""
import csv
import json
import os
import re
import subprocess
import warnings
from collections import defaultdict
from pathlib import Path
from shutil import copyfile, copytree

import bids
import bids.layout
import datalad.api as dlapi
import nibabel as nb
import numpy as np
import pandas as pd
from bids.layout import parse_file_entities
from bids.utils import listify
from sklearn.cluster import AgglomerativeClustering
from tqdm import tqdm

from cubids.config import load_config
from cubids.constants import ID_VARS, NON_KEY_ENTITIES
from cubids.metadata_merge import check_merging_operations, group_by_acquisition_sets

warnings.simplefilter(action="ignore", category=FutureWarning)
bids.config.set_option("extension_initial_dot", True)


class CuBIDS(object):
    """The main CuBIDS class.

    TODO: Complete docstring.
    """

    def __init__(
        self,
        data_root,
        use_datalad=False,
        acq_group_level="subject",
        grouping_config=None,
        force_unlock=False,
    ):
        self.path = os.path.abspath(data_root)
        self._layout = None
        self.keys_files = {}
        self.fieldmaps_cached = False
        self.datalad_ready = False
        self.datalad_handle = None
        self.old_filenames = []  # files whose key groups changed
        self.new_filenames = []  # new filenames for files to change
        self.IF_rename_paths = []  # fmap jsons with rename intended fors
        self.grouping_config = load_config(grouping_config)
        self.acq_group_level = acq_group_level
        self.scans_txt = None  # txt file of scans to purge (for purge only)
        self.force_unlock = force_unlock  # force unlock for add-nifti-info
        self.cubids_code_dir = Path(self.path + "/code/CuBIDS").is_dir()
        self.data_dict = {}  # data dictionary for TSV outputs
        self.use_datalad = use_datalad  # True if flag set, False if flag unset
        if self.use_datalad:
            self.init_datalad()

        if self.acq_group_level == "session":
            NON_KEY_ENTITIES.remove("session")

    @property
    def layout(self):
        """Return the BIDSLayout object.

        TODO: Complete docstring.
        """
        if self._layout is None:
            # print("SETTING LAYOUT OBJECT")
            self.reset_bids_layout()
            # print("LAYOUT OBJECT SET")
        return self._layout

    def reset_bids_layout(self, validate=False):
        """Reset the BIDS layout.

        TODO: Complete docstring.
        """
        # create BIDS Layout Indexer class

        ignores = [
            "code",
            "stimuli",
            "sourcedata",
            "models",
            re.compile(r"^\."),
            re.compile(r"/\."),
        ]

        indexer = bids.BIDSLayoutIndexer(validate=validate, ignore=ignores, index_metadata=False)

        self._layout = bids.BIDSLayout(self.path, validate=validate, indexer=indexer)

    def create_cubids_code_dir(self):
        """Create CuBIDS code directory.

        TODO: Complete docstring.
        """
        # check if BIDS_ROOT/code/CuBIDS exists
        if not self.cubids_code_dir:
            subprocess.run(["mkdir", self.path + "/code"])
            subprocess.run(["mkdir", self.path + "/code/CuBIDS/"])
            self.cubids_code_dir = True
        return self.cubids_code_dir

    def init_datalad(self):
        """Initialize a datalad Dataset at self.path."""
        self.datalad_ready = True

        self.datalad_handle = dlapi.Dataset(self.path)
        if not self.datalad_handle.is_installed():
            self.datalad_handle = dlapi.create(
                self.path, cfg_proc="text2git", force=True, annex=True
            )

    def datalad_save(self, message=None):
        """Perform a DataLad Save operation on the BIDS tree.

        Additionally a check for an active datalad handle and that the
        status of all objects after the save is "ok".

        Parameters:
        -----------
        message : str or None
            Commit message to use with datalad save.
        """
        if not self.datalad_ready:
            raise Exception("DataLad has not been initialized. use datalad_init()")

        statuses = self.datalad_handle.save(message=message or "CuBIDS Save")
        saved_status = set([status["status"] for status in statuses])
        if not saved_status == set(["ok"]):
            raise Exception("Failed to save in DataLad")

    def is_datalad_clean(self):
        """If True, no changes are detected in the datalad dataset."""
        if not self.datalad_ready:
            raise Exception("Datalad not initialized, can't determine status")
        statuses = set([status["state"] for status in self.datalad_handle.status()])
        return statuses == set(["clean"])

    def datalad_undo_last_commit(self):
        """Revert the most recent commit, remove it from history.

        Uses git reset --hard to revert to the previous commit.
        """
        if not self.is_datalad_clean():
            raise Exception("Untracked changes present. " "Run clear_untracked_changes first")
        reset_proc = subprocess.run(["git", "reset", "--hard", "HEAD~1"], cwd=self.path)
        reset_proc.check_returncode()

    def add_nifti_info(self):
        """Add info from nifti files to json sidecars."""
        # check if force_unlock is set
        if self.force_unlock:
            # CHANGE TO SUBPROCESS.CALL IF NOT BLOCKING
            subprocess.run(["datalad", "unlock"], cwd=self.path)

        # loop through all niftis in the bids dir
        for path in Path(self.path).rglob("sub-*/**/*.*"):
            # ignore all dot directories
            if "/." in str(path):
                continue
            if str(path).endswith(".nii") or str(path).endswith(".nii.gz"):
                try:
                    img = nb.load(str(path))
                except Exception:
                    print("Empty Nifti File: ", str(path))
                    continue
                # get important info from niftis
                obliquity = np.any(nb.affines.obliquity(img.affine) > 1e-4)
                voxel_sizes = img.header.get_zooms()
                matrix_dims = img.shape
                # add nifti info to corresponding sidecars​
                sidecar = img_to_new_ext(str(path), ".json")
                if Path(sidecar).exists():
                    try:
                        with open(sidecar) as f:
                            data = json.load(f)
                    except Exception:
                        print("Error parsing this sidecar: ", sidecar)

                    if "Obliquity" not in data.keys():
                        data["Obliquity"] = str(obliquity)
                    if "VoxelSizeDim1" not in data.keys():
                        data["VoxelSizeDim1"] = float(voxel_sizes[0])
                    if "VoxelSizeDim2" not in data.keys():
                        data["VoxelSizeDim2"] = float(voxel_sizes[1])
                    if "VoxelSizeDim3" not in data.keys():
                        data["VoxelSizeDim3"] = float(voxel_sizes[2])
                    if "Dim1Size" not in data.keys():
                        data["Dim1Size"] = matrix_dims[0]
                    if "Dim2Size" not in data.keys():
                        data["Dim2Size"] = matrix_dims[1]
                    if "Dim3Size" not in data.keys():
                        data["Dim3Size"] = matrix_dims[2]
                    if "NumVolumes" not in data.keys():
                        if img.ndim == 4:
                            data["NumVolumes"] = matrix_dims[3]
                        elif img.ndim == 3:
                            data["NumVolumes"] = 1
                    if "ImageOrientation" not in data.keys():
                        orient = nb.orientations.aff2axcodes(img.affine)
                        joined = "".join(orient) + "+"
                        data["ImageOrientation"] = joined
                    with open(sidecar, "w") as file:
                        json.dump(data, file, indent=4)

        if self.use_datalad:
            self.datalad_save(message="Added nifti info to sidecars")
        self.reset_bids_layout()

    def apply_tsv_changes(self, summary_tsv, files_tsv, new_prefix, raise_on_error=True):
        """Apply changes documented in the edited summary tsv and generate the new tsv files.

        This function looks at the RenameKeyGroup and MergeInto
        columns and modifies the bids dataset according to the
        specified changs.

        Parameters
        ----------
        summary_tsv
        files_tsv
        new_prefix
        raise_on_error : :obj:`bool`
        """
        # reset lists of old and new filenames
        self.old_filenames = []
        self.new_filenames = []

        if "/" not in str(summary_tsv):
            if not self.cubids_code_dir:
                self.create_cubids_code_dir()
            summary_tsv = self.path + "/code/CuBIDS/" + summary_tsv

        if "/" not in str(files_tsv):
            if not self.cubids_code_dir:
                self.create_cubids_code_dir()
            files_tsv = self.path + "/code/CuBIDS/" + files_tsv

        summary_df = pd.read_table(summary_tsv)
        files_df = pd.read_table(files_tsv)

        # Check that the MergeInto column only contains valid merges
        ok_merges, deletions = check_merging_operations(summary_tsv, raise_on_error=raise_on_error)

        merge_commands = []
        for source_id, dest_id in ok_merges:
            dest_files = files_df.loc[(files_df[["ParamGroup", "KeyGroup"]] == dest_id).all(1)]
            source_files = files_df.loc[(files_df[["ParamGroup", "KeyGroup"]] == source_id).all(1)]

            # Get a source json file
            img_full_path = self.path + source_files.iloc[0].FilePath
            source_json = img_to_new_ext(img_full_path, ".json")
            for dest_nii in dest_files.FilePath:
                dest_json = img_to_new_ext(self.path + dest_nii, ".json")
                if Path(dest_json).exists() and Path(source_json).exists():
                    merge_commands.append(f"bids-sidecar-merge {source_json} {dest_json}")

        # Get the delete commands
        # delete_commands = []
        to_remove = []
        for rm_id in deletions:
            files_to_rm = files_df.loc[(files_df[["ParamGroup", "KeyGroup"]] == rm_id).all(1)]

            for rm_me in files_to_rm.FilePath:
                if Path(self.path + rm_me).exists():
                    to_remove.append(self.path + rm_me)
                    # delete_commands.append("rm " + rm_me)

        # call purge associations on list of files to remove
        self._purge_associations(to_remove)

        # Now do the file renaming
        change_keys_df = summary_df[summary_df.RenameKeyGroup.notnull()]
        move_ops = []
        # return if nothing to change
        if len(change_keys_df) > 0:
            key_groups = {}

            for i in range(len(change_keys_df)):
                new_key = change_keys_df.iloc[i]["RenameKeyGroup"]
                old_key_param = change_keys_df.iloc[i]["KeyParamGroup"]

                # add to dictionary
                key_groups[old_key_param] = new_key

            # orig key/param tuples that will have new key group
            to_change = list(key_groups.keys())

            for row in range(len(files_df)):
                file_path = self.path + files_df.loc[row, "FilePath"]
                if Path(file_path).exists() and "/fmap/" not in file_path:
                    key_param_group = files_df.loc[row, "KeyParamGroup"]

                    if key_param_group in to_change:
                        orig_key_param = files_df.loc[row, "KeyParamGroup"]

                        new_key = key_groups[orig_key_param]

                        new_entities = _key_group_to_entities(new_key)

                        # generate new filenames according to new key group
                        self.change_filename(file_path, new_entities)

            # create string of mv command ; mv command for dlapi.run
            for from_file, to_file in zip(self.old_filenames, self.new_filenames):
                if Path(from_file).exists():
                    # if using datalad, we want to git mv instead of mv
                    if self.use_datalad:
                        move_ops.append(f"git mv {from_file} {to_file}")
                    else:
                        move_ops.append(f"mv {from_file} {to_file}")

        full_cmd = "\n".join(merge_commands + move_ops)
        if full_cmd:
            # write full_cmd to a .sh file
            # Open file for writing
            fileObject = open(new_prefix + "_full_cmd.sh", "w")
            fileObject.write("#!/bin/bash\n")
            fileObject.write(full_cmd)
            # Close the file
            fileObject.close()

            renames = new_prefix + "_full_cmd.sh"

            if self.use_datalad:
                # first check if IntendedFor renames need to be saved
                if not self.is_datalad_clean():
                    s1 = "Renamed IntendedFor references to "
                    s2 = "Variant Group scans"
                    IF_rename_msg = s1 + s2
                    self.datalad_handle.save(message=IF_rename_msg)

                s1 = "Renamed Variant Group scans according to their variant "
                s2 = "parameters"

                rename_commit = s1 + s2

                self.datalad_handle.run(cmd=["bash", renames], message=rename_commit)
            else:
                subprocess.run(
                    ["bash", renames],
                    stdout=subprocess.PIPE,
                    cwd=str(Path(new_prefix).parent),
                )
        else:
            print("Not running any commands")

        self.reset_bids_layout()
        self.get_tsvs(new_prefix)

        # remove renames file that gets created under the hood
        subprocess.run(["rm", "-rf", "renames"])

    def change_filename(self, filepath, entities):
        """Apply changes to a filename based on the renamed key groups.

        This function takes into account the new key group names
        and renames all files whose key group names changed.

        Parameters
        ----------
        filepath : str
            Path prefix to a file in the affected key group change
        entities : dictionary
            A pybids dictionary of entities parsed from the new key
            group name.
        """
        exts = Path(filepath).suffixes
        old_ext = ""
        for ext in exts:
            old_ext += ext

        suffix = entities["suffix"]
        entity_file_keys = []
        file_keys = ["task", "acquisition", "direction", "reconstruction", "run"]

        for key in file_keys:
            if key in list(entities.keys()):
                entity_file_keys.append(key)

        sub = get_key_name(filepath, "sub")
        ses = get_key_name(filepath, "ses")
        sub_ses = sub + "_" + ses

        if "run" in list(entities.keys()) and "run-0" in filepath:
            entities["run"] = "0" + str(entities["run"])

        filename = "_".join([f"{key}-{entities[key]}" for key in entity_file_keys])
        filename = (
            filename.replace("acquisition", "acq")
            .replace("direction", "dir")
            .replace("reconstruction", "rec")
        )
        if len(filename) > 0:
            filename = sub_ses + "_" + filename + "_" + suffix + old_ext
        else:
            filename = sub_ses + filename + "_" + suffix + old_ext

        # CHECK TO SEE IF DATATYPE CHANGED
        dtypes = ["anat", "func", "perf", "fmap", "dwi"]
        old = ""
        for dtype in dtypes:
            if dtype in filepath:
                old = dtype

        if "datatype" in entities.keys():
            dtype = entities["datatype"]
            if entities["datatype"] != old:
                print("WARNING: DATATYPE CHANGE DETECETD")
        else:
            dtype = old
        new_path = str(self.path) + "/" + sub + "/" + ses + "/" + dtype + "/" + filename

        # add the scan path + new path to the lists of old, new filenames
        self.old_filenames.append(filepath)
        self.new_filenames.append(new_path)

        # NOW NEED TO RENAME ASSOCIATIONS
        # bids_file = self.layout.get_file(filepath)
        bids_file = filepath
        # associations = bids_file.get_associations()
        associations = self.get_nifti_associations(str(bids_file))
        for assoc_path in associations:
            # assoc_path = assoc.path
            if Path(assoc_path).exists():
                # print("FILE: ", filepath)
                # print("ASSOC: ", assoc.path)
                # ensure assoc not an IntendedFor reference
                if ".nii" not in str(assoc_path):
                    self.old_filenames.append(assoc_path)
                    new_ext_path = img_to_new_ext(new_path, "".join(Path(assoc_path).suffixes))
                    self.new_filenames.append(new_ext_path)

        # MAKE SURE THESE AREN'T COVERED BY get_associations!!!
        if "/dwi/" in filepath:
            # add the bval and bvec if there
            if (
                Path(img_to_new_ext(filepath, ".bval")).exists()
                and img_to_new_ext(filepath, ".bval") not in self.old_filenames
            ):
                self.old_filenames.append(img_to_new_ext(filepath, ".bval"))
                self.new_filenames.append(img_to_new_ext(new_path, ".bval"))

            if (
                Path(img_to_new_ext(filepath, ".bvec")).exists()
                and img_to_new_ext(filepath, ".bvec") not in self.old_filenames
            ):
                self.old_filenames.append(img_to_new_ext(filepath, ".bvec"))
                self.new_filenames.append(img_to_new_ext(new_path, ".bvec"))

        # now rename _events and _physio files!
        old_suffix = parse_file_entities(filepath)["suffix"]
        scan_end = "_" + old_suffix + old_ext

        if "_task-" in filepath:
            old_events = filepath.replace(scan_end, "_events.tsv")
            old_ejson = filepath.replace(scan_end, "_events.json")
            if Path(old_events).exists():
                self.old_filenames.append(old_events)
                new_scan_end = "_" + suffix + old_ext
                new_events = new_path.replace(new_scan_end, "_events.tsv")
                self.new_filenames.append(new_events)
            if Path(old_ejson).exists():
                self.old_filenames.append(old_ejson)
                new_scan_end = "_" + suffix + old_ext
                new_ejson = new_path.replace(new_scan_end, "_events.json")
                self.new_filenames.append(new_ejson)

        old_physio = filepath.replace(scan_end, "_physio.tsv.gz")
        if Path(old_physio).exists():
            self.old_filenames.append(old_physio)
            new_scan_end = "_" + suffix + old_ext
            new_physio = new_path.replace(new_scan_end, "_physio.tsv.gz")
            self.new_filenames.append(new_physio)

        # RENAME INTENDED FORS!
        ses_path = self.path + "/" + sub + "/" + ses
        for path in Path(ses_path).rglob("fmap/*.json"):
            self.IF_rename_paths.append(str(path))
            # json_file = self.layout.get_file(str(path))
            # data = json_file.get_dict()
            data = get_sidecar_metadata(str(path))
            if data == "Erroneous sidecar":
                print("Error parsing sidecar: ", str(path))
                continue

            if "IntendedFor" in data.keys():
                # check if IntendedFor field is a str or list
                if isinstance(data["IntendedFor"], str):
                    if data["IntendedFor"] == _get_intended_for_reference(filepath):
                        # replace old filename with new one (overwrite string)
                        data["IntendedFor"] = _get_intended_for_reference(new_path)

                        # update the json with the new data dictionary
                        _update_json(str(path), data)

                if isinstance(data["IntendedFor"], list):
                    for item in data["IntendedFor"]:
                        if item in _get_intended_for_reference(filepath):
                            # remove old filename
                            data["IntendedFor"].remove(item)
                            # add new filename
                            data["IntendedFor"].append(_get_intended_for_reference(new_path))

                        # update the json with the new data dictionary
                        _update_json(str(path), data)

        # save IntendedFor purges so that you can datalad run the
        # remove association file commands on a clean dataset
        # if self.use_datalad:
        #     if not self.is_datalad_clean():
        #         self.datalad_save(message="Renamed IntendedFors")
        #         self.reset_bids_layout()
        # else:
        #     print("No IntendedFor References to Rename")

    def copy_exemplars(self, exemplars_dir, exemplars_tsv, min_group_size):
        """Copy one subject from each Acquisition Group into a new directory for testing preps.

        Raises an error if the subjects are not unlocked,
        unlocks each subject before copying if --force_unlock is set.

<<<<<<< HEAD
        Parameters:
        -----------
            exemplars_dir: str
                path to the directory that will contain one subject
                from each Acquisition Group (*_AcqGrouping.tsv)
                example path: /Users/Covitz/tsvs/CCNP_Acq_Groups/

            exemplars_tsv: str
                path to the .tsv file that lists one subject
                from each Acquisition Group (*_AcqGrouping.tsv
                from the cubids-group output)
                example path: /Users/Covitz/tsvs/CCNP_Acq_Grouping.tsv
=======
        Parameters
        ----------
        exemplars_dir : str
            path to the directory that will contain one subject
            from each Acqusition Group (*_AcqGrouping.tsv)
            example path: /Users/Covitz/tsvs/CCNP_Acq_Groups/
        exemplars_tsv : str
            path to the .tsv file that lists one subject
            from each Acqusition Group (*_AcqGrouping.tsv
            from the cubids-group output)
            example path: /Users/Covitz/tsvs/CCNP_Acq_Grouping.tsv
        min_group_size
>>>>>>> b8f5d47d
        """
        # create the exemplar ds
        if self.use_datalad:
            subprocess.run(
                [
                    "datalad",
                    "--log-level",
                    "error",
                    "create",
                    "-c",
                    "text2git",
                    exemplars_dir,
                ]
            )

        # load the exemplars tsv
        subs = pd.read_table(exemplars_tsv)

        # if min group size flag set, drop acq groups with less than min
        if int(min_group_size) > 1:
            for row in range(len(subs)):
                acq_group = subs.loc[row, "AcqGroup"]
                size = int(subs["AcqGroup"].value_counts()[acq_group])
                if size < int(min_group_size):
                    subs = subs.drop([row])

        # get one sub from each acq group
        unique = subs.drop_duplicates(subset=["AcqGroup"])

        # cast list to a set to drop duplicates, then convert back to list
        unique_subs = list(set(unique["subject"].tolist()))
        for subid in unique_subs:
            source = str(self.path) + "/" + subid
            dest = exemplars_dir + "/" + subid
            # Copy the content of source to destination
            copytree(source, dest)

        # Copy the dataset_description.json
        copyfile(
            str(self.path) + "/" + "dataset_description.json",
            exemplars_dir + "/" + "dataset_description.json",
        )

        s1 = "Copied one subject from each Acquisition Group "
        s2 = "into the Exemplar Dataset"
        msg = s1 + s2
        if self.use_datalad:
<<<<<<< HEAD
            subprocess.run(['datalad', 'save', '-d', exemplars_dir,
                            '-m', msg])

    def purge(self, scans_txt, raise_on_error=True):
        """Purges all associations of desired scans from a bids dataset.

        Parameters:
        -----------
            scans_txt: str
                path to the .txt file that lists the scans
                you want to be deleted from the dataset, along
                with their associations.
                example path: /Users/Covitz/CCNP/scans_to_delete.txt
=======
            subprocess.run(["datalad", "save", "-d", exemplars_dir, "-m", msg])

    def purge(self, scans_txt):
        """Purge all associations of desired scans from a bids dataset.

        Parameters
        ----------
        scans_txt : str
            path to the .txt file that lists the scans
            you want to be deleted from the dataset, along
            with thier associations.
            example path: /Users/Covitz/CCNP/scans_to_delete.txt
>>>>>>> b8f5d47d
        """
        self.scans_txt = scans_txt

        scans = []
        with open(scans_txt, "r") as fd:
            reader = csv.reader(fd)
            for row in reader:
                scans.append(self.path + "/" + str(row[0]))

        # check to ensure scans are all real files in the ds!

        self._purge_associations(scans)

    def _purge_associations(self, scans):
        """Purge field map JSONs' IntendedFor references."""
        # truncate all paths to intendedfor reference format
        # sub, ses, modality only (no self.path)
        if_scans = []
        for scan in scans:
            if_scans.append(_get_intended_for_reference(self.path + scan))

        for path in Path(self.path).rglob("sub-*/*/fmap/*.json"):
            # json_file = self.layout.get_file(str(path))
            # data = json_file.get_dict()
            data = get_sidecar_metadata(str(path))
            if data == "Erroneous sidecar":
                print("Error parsing sidecar: ", str(path))
                continue

            # remove scan references in the IntendedFor
            if "IntendedFor" in data.keys():
                # check if IntendedFor field value is a list or a string
                if isinstance(data["IntendedFor"], str):
                    if data["IntendedFor"] in if_scans:
                        data["IntendedFor"] = []
                        # update the json with the new data dictionary
                        _update_json(str(path), data)

                if isinstance(data["IntendedFor"], list):
                    for item in data["IntendedFor"]:
                        if item in if_scans:
                            data["IntendedFor"].remove(item)

                            # update the json with the new data dictionary
                            _update_json(str(path), data)

        # save IntendedFor purges so that you can datalad run the
        # remove association file commands on a clean dataset
        if self.use_datalad:
            if not self.is_datalad_clean():
                s1 = "Purged IntendedFor references to files "
                s2 = "requested for removal"
                message = s1 + s2
                self.datalad_save(message=message)
                self.reset_bids_layout()

        # NOW WE WANT TO PURGE ALL ASSOCIATIONS

        to_remove = []

        for path in Path(self.path).rglob("sub-*/**/*.nii.gz"):
            if str(path) in scans:
                # bids_file = self.layout.get_file(str(path))
                # associations = bids_file.get_associations()
                associations = self.get_nifti_associations(str(path))
                for assoc in associations:
                    to_remove.append(assoc)
                    # filepath = assoc.path

            # ensure association is not an IntendedFor reference!
            if ".nii" not in str(path):
                if "/dwi/" in str(path):
                    # add the bval and bvec if there
                    if Path(img_to_new_ext(str(path), ".bval")).exists():
                        to_remove.append(img_to_new_ext(str(path), ".bval"))
                    if Path(img_to_new_ext(str(path), ".bvec")).exists():
                        to_remove.append(img_to_new_ext(str(path), ".bvec"))
                if "/func/" in str(path):
                    # add tsvs
                    tsv = img_to_new_ext(str(path), ".tsv").replace("_bold", "_events")
                    if Path(tsv).exists():
                        to_remove.append(tsv)
                    # add tsv json (if exists)
                    if Path(tsv.replace(".tsv", ".json")).exists():
                        to_remove.append(tsv.replace(".tsv", ".json"))
        to_remove += scans

        # create rm commands for all files that need to be purged
        purge_commands = []
        for rm_me in to_remove:
            if Path(rm_me).exists():
                purge_commands.append("rm " + rm_me)

        # datalad run the file deletions (purges)
        full_cmd = "\n".join(purge_commands)
        if full_cmd:
            # write full_cmd to a .sh file
            # Open file for writing

            path_prefix = str(Path(self.path).parent)

            fileObject = open(path_prefix + "/" + "_full_cmd.sh", "w")
            fileObject.write("#!/bin/bash\n")
            fileObject.write(full_cmd)
            # Close the file
            fileObject.close()
            if self.scans_txt:
                cmt = f"Purged scans listed in {self.scans_txt} from dataset"
            else:
                cmt = "Purged Parameter Groups marked for removal"

            purge_file = path_prefix + "/" + "_full_cmd.sh"
            if self.use_datalad:
                self.datalad_handle.run(cmd=["bash", purge_file], message=cmt)
            else:
                subprocess.run(
                    ["bash", path_prefix + "/" + "_full_cmd.sh"],
                    stdout=subprocess.PIPE,
                    cwd=path_prefix,
                )

            self.reset_bids_layout()

        else:
            print("Not running any association removals")

    def get_nifti_associations(self, nifti):
<<<<<<< HEAD
        # get all association files of a nifti image
        no_ext_file = str(nifti).split('/')[-1].split('.')[0]
=======
        """Get nifti associations."""
        # get all assocation files of a nifti image
        no_ext_file = str(nifti).split("/")[-1].split(".")[0]
>>>>>>> b8f5d47d
        associations = []
        for path in Path(self.path).rglob("sub-*/**/*.*"):
            if no_ext_file in str(path) and ".nii.gz" not in str(path):
                associations.append(str(path))
        return associations

    def _cache_fieldmaps(self):
        """Search all fieldmaps and create a lookup for each file."""
        suffix = "(phase1|phasediff|epi|fieldmap)"
        fmap_files = self.layout.get(
            suffix=suffix, regex_search=True, extension=[".nii.gz", ".nii"]
        )

        misfits = []
        files_to_fmaps = defaultdict(list)
        for fmap_file in tqdm(fmap_files):
            # intentions = listify(fmap_file.get_metadata().get("IntendedFor"))
            fmap_json = img_to_new_ext(fmap_file.path, ".json")
            metadata = get_sidecar_metadata(fmap_json)
            if metadata == "Erroneous sidecar":
                print("Error parsing sidecar: ", str(fmap_json))
                continue
            if_list = metadata.get("IntendedFor")
            intentions = listify(if_list)
            subject_prefix = f"sub-{fmap_file.entities['subject']}"

            if intentions is not None:
                for intended_for in intentions:
                    full_path = Path(self.path) / subject_prefix / intended_for
                    files_to_fmaps[str(full_path)].append(fmap_file)

            # fmap file detected, no intended for found
            else:
                misfits.append(fmap_file)

        self.fieldmap_lookup = files_to_fmaps
        self.fieldmaps_cached = True

        # return a list of all filenames where fmap file detected,
        # no intended for found
        return misfits

    def get_param_groups_from_key_group(self, key_group):
        """Split key groups into param groups based on json metadata.

        Parameters
        ----------
        key_group : str
            Key group name.

        Returns
        -------
        ret : tuple of two DataFrames
            1. A data frame with one row per file where the ParamGroup
            column indicates the group to which each scan belongs.
            2. A data frame with param group summaries
        """
        if not self.fieldmaps_cached:
            raise Exception("Fieldmaps must be cached to find parameter groups.")
        key_entities = _key_group_to_entities(key_group)
        key_entities["extension"] = ".nii[.gz]*"

        matching_files = self.layout.get(
            return_type="file", scope="self", regex_search=True, **key_entities
        )

        # ensure files who's entities contain key_entities but include other
        # entities do not also get added to matching_files
        to_include = []
        for filepath in matching_files:
            f_key_group = _file_to_key_group(filepath)

            if f_key_group == key_group:
                to_include.append(filepath)

        # get the modality associated with the key group
        modalities = ["/dwi/", "/anat/", "/func/", "/perf/", "/fmap/"]
        modality = ""
        for mod in modalities:
            if mod in filepath:
                modality = mod.replace("/", "").replace("/", "")
        if modality == "":
            print("Unusual Modality Detected")
            modality = "other"

        ret = _get_param_groups(
            to_include,
            self.fieldmap_lookup,
            key_group,
            self.grouping_config,
            modality,
            self.keys_files,
        )

        if ret == "erroneous sidecar found":
            return "erroneous sidecar found"

        # add modality to the return tuple
        l_ret = list(ret)
        l_ret.append(modality)
        tup_ret = tuple(l_ret)
        return tup_ret

    def create_data_dictionary(self):
        """Create a data dictionary."""
        sidecar_params = self.grouping_config.get("sidecar_params")
        for mod in sidecar_params.keys():
            mod_dict = sidecar_params[mod]
            for s_param in mod_dict.keys():
                if s_param not in self.data_dict.keys():
                    self.data_dict[s_param] = {"Description": "Scanning Parameter"}

        relational_params = self.grouping_config.get("relational_params")
        for r_param in relational_params.keys():
            if r_param not in self.data_dict.keys():
                self.data_dict[r_param] = {"Description": "Scanning Parameter"}

        derived_params = self.grouping_config.get("derived_params")
        for mod in derived_params.keys():
            mod_dict = derived_params[mod]
            for d_param in mod_dict.keys():
                if d_param not in self.data_dict.keys():
                    self.data_dict[d_param] = {"Description": "NIfTI Header Parameter"}

        # Manually add non-sidecar columns/descriptions to data_dict
        desc1 = "Column where users mark groups to manually check"
        self.data_dict["ManualCheck"] = {}
        self.data_dict["ManualCheck"]["Description"] = desc1
        desc2 = "Column to mark notes about the param group"
        self.data_dict["Notes"] = {}
        self.data_dict["Notes"]["Description"] = desc2
        desc31 = "Auto-generated suggested rename of Non-Domiannt Groups"
        desc32 = " based on variant scanning parameters"
        self.data_dict["RenameKeyGroup"] = {}
        self.data_dict["RenameKeyGroup"]["Description"] = desc31 + desc32
        desc4 = "Number of Files in the Parameter Group"
        self.data_dict["Counts"] = {}
        self.data_dict["Counts"]["Description"] = desc4
        self.data_dict["Modality"] = {}
        self.data_dict["Modality"]["Description"] = "MRI image type"
        desc5 = "Column to mark groups to remove with a '0'"
        self.data_dict["MergeInto"] = {}
        self.data_dict["MergeInto"]["Description"] = desc5
        self.data_dict["FilePath"] = {}
        self.data_dict["FilePath"]["Description"] = "Location of file"
        desc6 = "Number of participants in a Key Group"
        self.data_dict["KeyGroupCount"] = {}
        self.data_dict["KeyGroupCount"]["Description"] = desc6
        desc71 = "A set of scans whose filenames share all BIDS filename"
        desc72 = " key-value pairs, excluding subject and session"
        self.data_dict["KeyGroup"] = {}
        self.data_dict["KeyGroup"]["Description"] = desc71 + desc72
        desc81 = "The set of scans with identical metadata parameters in their"
        desc82 = " sidecars (defined within a Key Group and denoted"
        desc83 = " numerically)"
        self.data_dict["ParamGroup"] = {}
        self.data_dict["ParamGroup"]["Description"] = desc81 + desc82 + desc83
        desc91 = "Key Group name and Param Group number separated by a double"
        desc92 = " underscore"
        self.data_dict["KeyParamGroup"] = {}
        self.data_dict["KeyParamGroup"]["Description"] = desc91 + desc92

    def get_data_dictionary(self, df):
        """Create a BIDS data dictionary from dataframe columns.

        Parameters
        ----------
        df : Pandas DataFrame
            Pre export TSV that will be converted to a json dictionary

        Returns
        -------
        data_dict : dictionary
            Python dictionary in BIDS data dictionary format
        """
        json_dict = {}

        # Build column dictionary
        col_list = df.columns.values.tolist()

        data_dict_keys = self.data_dict.keys()

        for col in data_dict_keys:
            if col in col_list:
                json_dict[col] = self.data_dict[col]

        # for col in range(len(col_list)):
        #     col_dict[col + 1] = col_list[col]

        # header_dict = {}
        # # build header dictionary
        # header_dict['Long Description'] = name
        # description = 'https://cubids.readthedocs.io/en/latest/usage.html'
        # header_dict['Description'] = description
        # header_dict['Version'] = 'CuBIDS v1.0.5'
        # header_dict['Levels'] = col_dict

        # # Build top level dictionary
        # data_dict = {}
        # data_dict[name] = header_dict

        return json_dict

    def get_param_groups_dataframes(self):
        """Create DataFrames of files x param groups and a summary."""
        key_groups = self.get_key_groups()
        labeled_files = []
        param_group_summaries = []
        for key_group in key_groups:
            try:
                (
                    labeled_file_params,
                    param_summary,
                    modality,
                ) = self.get_param_groups_from_key_group(key_group)
            except Exception:
                continue
            if labeled_file_params is None:
                continue
            param_group_summaries.append(param_summary)
            labeled_files.append(labeled_file_params)

        big_df = _order_columns(pd.concat(labeled_files, ignore_index=True))

        # make Filepaths relative to bids dir
        for row in range(len(big_df)):
            long_name = big_df.loc[row, "FilePath"]
            big_df.loc[row, "FilePath"] = long_name.replace(self.path, "")

        summary = _order_columns(pd.concat(param_group_summaries, ignore_index=True))

        # create new col that strings key and param group together
        summary["KeyParamGroup"] = summary["KeyGroup"] + "__" + summary["ParamGroup"].map(str)

        # move this column to the front of the dataframe
        key_param_col = summary.pop("KeyParamGroup")
        summary.insert(0, "KeyParamGroup", key_param_col)

        # do the same for the files df
        big_df["KeyParamGroup"] = big_df["KeyGroup"] + "__" + big_df["ParamGroup"].map(str)

        # move this column to the front of the dataframe
        key_param_col = big_df.pop("KeyParamGroup")
        big_df.insert(0, "KeyParamGroup", key_param_col)

        summary.insert(0, "RenameKeyGroup", np.nan)
        summary.insert(0, "MergeInto", np.nan)
        summary.insert(0, "ManualCheck", np.nan)
        summary.insert(0, "Notes", np.nan)

        # Now automate suggested rename based on variant params
        # loop though imaging and derived param keys

        sidecar = self.grouping_config.get("sidecar_params")
        sidecar = sidecar[modality]

        relational = self.grouping_config.get("relational_params")

        # list of columns names that we account for in suggested renaming
        summary["RenameKeyGroup"] = summary["RenameKeyGroup"].apply(str)

        rename_cols = []
        tolerance_cols = []
        for col in sidecar.keys():
            if "suggest_variant_rename" in sidecar[col].keys():
                if sidecar[col]["suggest_variant_rename"] and col in summary.columns:
                    rename_cols.append(col)
                    if "tolerance" in sidecar[col].keys():
                        tolerance_cols.append(col)

        # deal with Fmap!
        if "FieldmapKey" in relational:
            if "suggest_variant_rename" in relational["FieldmapKey"].keys():
                if relational["FieldmapKey"]["suggest_variant_rename"]:
                    # check if 'bool' or 'columns'
                    if relational["FieldmapKey"]["display_mode"] == "bool":
                        rename_cols.append("HasFieldmap")

        # deal with IntendedFor Key!
        if "IntendedForKey" in relational:
            if "suggest_variant_rename" in relational["IntendedForKey"].keys():
                if relational["FieldmapKey"]["suggest_variant_rename"]:
                    # check if 'bool' or 'columns'
                    if relational["IntendedForKey"]["display_mode"] == "bool":
                        rename_cols.append("UsedAsFieldmap")

        dom_dict = {}
        # loop through summary tsv and create dom_dict
        for row in range(len(summary)):
            # if 'NumVolumes' in summary.columns \
            #         and str(summary.loc[row, "NumVolumes"]) == 'nan':
            #     summary.at[row, "NumVolumes"] = 1.0

            # if dominant group identified
            if str(summary.loc[row, "ParamGroup"]) == "1":
                val = {}
                # grab col, all vals send to dict
                key = summary.loc[row, "KeyGroup"]
                for col in rename_cols:
                    summary[col] = summary[col].apply(str)
                    val[col] = summary.loc[row, col]
                dom_dict[key] = val

        # now loop through again and ID variance
        for row in range(len(summary)):
            # check to see if renaming has already happened
            renamed = False
            entities = _key_group_to_entities(summary.loc[row, "KeyGroup"])
            if "VARIANT" in summary.loc[row, "KeyGroup"]:
                renamed = True

            # if NumVolumes is nan, set to 1.0
            # if 'NumVolumes' in summary.columns \
            #         and str(summary.loc[row, "NumVolumes"]) == 'nan':
            #     summary.at[row, "NumVolumes"] = 1.0

            if summary.loc[row, "ParamGroup"] != 1 and not renamed:
                acq_str = "VARIANT"
                # now we know we have a deviant param group
                # check if TR is same as param group 1
                key = summary.loc[row, "KeyGroup"]
                for col in rename_cols:
                    summary[col] = summary[col].apply(str)
                    if summary.loc[row, col] != dom_dict[key][col]:
                        if col == "HasFieldmap":
                            if dom_dict[key][col] == "True":
                                acq_str = acq_str + "NoFmap"
                            else:
                                acq_str = acq_str + "HasFmap"
                        elif col == "UsedAsFieldmap":
                            if dom_dict[key][col] == "True":
                                acq_str = acq_str + "Unused"
                            else:
                                acq_str = acq_str + "IsUsed"
                        else:
                            acq_str = acq_str + col

                if acq_str == "VARIANT":
                    acq_str = acq_str + "Other"

                if "acquisition" in entities.keys():
                    acq = f"acquisition-{entities['acquisition'] + acq_str}"

                    new_name = summary.loc[row, "KeyGroup"].replace(
                        f"acquisition-{entities['acquisition']}",
                        acq,
                    )
                else:
                    acq = f"acquisition-{acq_str}"
                    new_name = acq + "_" + summary.loc[row, "KeyGroup"]

                summary.at[row, "RenameKeyGroup"] = new_name

            # convert all "nan" to empty str
            # so they don't show up in the summary tsv
            if summary.loc[row, "RenameKeyGroup"] == "nan":
                summary.at[row, "RenameKeyGroup"] = ""

            for col in rename_cols:
                if summary.loc[row, col] == "nan":
                    summary.at[row, col] = ""

        return (big_df, summary)

    def get_tsvs(self, path_prefix):
        """Create the _summary and _files tsvs for the bids dataset.

        Parameters
        ----------
        path_prefix : str
            prefix of the path to the directory where you want
            to save your tsvs
            example path: /Users/Covitz/PennLINC/RBC/CCNP/
        """
        self._cache_fieldmaps()

        # check if path_prefix is absolute or relative
        # if relative, put output in BIDS_ROOT/code/CuBIDS/ dir
        if "/" not in path_prefix:
            # path is relative
            # first check if code/CuBIDS dir exits
            # if not, create it
            self.create_cubids_code_dir()
            # send outputs to code/CuBIDS in BIDS tree
            path_prefix = self.path + "/code/CuBIDS/" + path_prefix

        big_df, summary = self.get_param_groups_dataframes()

        summary = summary.sort_values(by=["Modality", "KeyGroupCount"], ascending=[True, False])
        big_df = big_df.sort_values(by=["Modality", "KeyGroupCount"], ascending=[True, False])

        # Create json dictionaries for summary and files tsvs
        self.create_data_dictionary()
        files_dict = self.get_data_dictionary(big_df)
        summary_dict = self.get_data_dictionary(summary)

        # Save data dictionaires as JSONs
        with open(path_prefix + "_files.json", "w") as outfile:
            json.dump(files_dict, outfile, indent=4)

        with open(path_prefix + "_summary.json", "w") as outfile:
            json.dump(summary_dict, outfile, indent=4)

        big_df.to_csv(path_prefix + "_files.tsv", sep="\t", index=False)

        summary.to_csv(path_prefix + "_summary.tsv", sep="\t", index=False)

        # Calculate the acq groups
        group_by_acquisition_sets(path_prefix + "_files.tsv", path_prefix, self.acq_group_level)

        print("CuBIDS detected " + str(len(summary)) + " Parameter Groups.")

    def get_key_groups(self):
        """Identify the key groups for the bids dataset."""
        # reset self.keys_files
        self.keys_files = {}

        key_groups = set()

        for path in Path(self.path).rglob("sub-*/**/*.*"):
            # ignore all dot directories
            if "/." in str(path):
                continue

            if str(path).endswith(".nii") or str(path).endswith(".nii.gz"):
                key_groups.update((_file_to_key_group(path),))

                # Fill the dictionary of key group, list of filenames pairrs
                ret = _file_to_key_group(path)

                if ret not in self.keys_files.keys():
                    self.keys_files[ret] = []

                self.keys_files[ret].append(path)

        return sorted(key_groups)

    def change_metadata(self, filters, metadata):
        """Change metadata.

        NOTE: Appears unused.
        """
        files_to_change = self.layout.get(return_type="object", **filters)

        for bidsfile in files_to_change:
            # get the sidecar file
            # bidsjson_file = bidsfile.get_associations()
            bidsjson_file = img_to_new_ext(str(bidsfile), ".json")
            if not bidsjson_file:
                print("NO JSON FILES FOUND IN ASSOCIATIONS")
                continue

            json_file = [x for x in bidsjson_file if "json" in x.filename]
            if not len(json_file) == 1:
                print("FOUND IRREGULAR ASSOCIATIONS")

            else:
                # get the data from it
                json_file = json_file[0]

                sidecar = json_file.get_dict()
                sidecar.update(metadata)

                # write out
                _update_json(json_file.path, sidecar)

    def get_all_metadata_fields(self):
        """Return all metadata fields in a bids directory."""
        found_fields = set()
        for json_file in Path(self.path).rglob("*.json"):
            if ".git" not in str(json_file):
                with open(json_file, "r") as jsonr:
                    metadata = json.load(jsonr)
                found_fields.update(metadata.keys())
        return sorted(found_fields)

    def remove_metadata_fields(self, fields_to_remove):
        """Remove specific fields from all metadata files."""
        remove_fields = set(fields_to_remove)
        if not remove_fields:
            return

        for json_file in tqdm(Path(self.path).rglob("*.json")):
            # Check for offending keys in the json file
            if ".git" not in str(json_file):
                with open(json_file, "r") as jsonr:
                    metadata = json.load(jsonr)
                offending_keys = remove_fields.intersection(metadata.keys())
                # Quit if there are none in there
                if not offending_keys:
                    continue

                # Remove the offending keys
                for key in offending_keys:
                    del metadata[key]
                # Write the cleaned output
                with open(json_file, "w") as jsonr:
                    json.dump(metadata, jsonr, indent=4)

    # # # # FOR TESTING # # # #
    def get_filenames(self):
        """Get filenames."""
        return self.keys_files

    def get_fieldmap_lookup(self):
        """Get fieldmap lookup."""
        return self.fieldmap_lookup

    def get_layout(self):
        """Get layout."""
        return self.layout


def _validate_json():
    """Validate a JSON file's contents.

    This is currently not implemented, but would accept metadata as its param.
    """
    # TODO: implement this or delete ???
    return True


def _update_json(json_file, metadata):
    if _validate_json():
        with open(json_file, "w", encoding="utf-8") as f:
            json.dump(metadata, f, ensure_ascii=False, indent=4)
    else:
        print("INVALID JSON DATA")


def _key_group_to_entities(key_group):
    """Split a key_group name into a pybids dictionary of entities."""
    return dict([group.split("-") for group in key_group.split("_")])


def _entities_to_key_group(entities):
    """Convert a pybids entities dictionary into a key group name."""
    group_keys = sorted(entities.keys() - NON_KEY_ENTITIES)
    return "_".join([f"{key}-{entities[key]}" for key in group_keys])


def _file_to_key_group(filename):
    """Identify and return the key group of a bids valid filename."""
    entities = parse_file_entities(str(filename))
    return _entities_to_key_group(entities)


def _get_intended_for_reference(scan):
    return "/".join(Path(scan).parts[-3:])


def _get_param_groups(
    files,
    fieldmap_lookup,
    key_group_name,
    grouping_config,
    modality,
    keys_files,
):
    """Find a list of *parameter groups* from a list of files.

    For each file in `files`, find critical parameters for metadata. Then find
    unique sets of these critical parameters.

    Parameters
    ----------
    files : list
        List of file names
    fieldmap_lookup : defaultdict
        mapping of filename strings relative to the bids root
        (e.g. "sub-X/ses-Y/func/sub-X_ses-Y_task-rest_bold.nii.gz")
    grouping_config : dict
        configuration for defining parameter groups

    Returns
    -------
    labeled_files : pd.DataFrame
        A data frame with one row per file where the ParamGroup column
        indicates which group each scan is a part of.
    param_groups_with_counts : pd.DataFrame
        A data frame with param group summaries
    """
    if not files:
        print("WARNING: no files for", key_group_name)
        return None, None

    # Split the config into separate parts
    imaging_params = grouping_config.get("sidecar_params", {})
    imaging_params = imaging_params[modality]

    relational_params = grouping_config.get("relational_params", {})

    derived_params = grouping_config.get("derived_params")
    derived_params = derived_params[modality]

    imaging_params.update(derived_params)

    dfs = []
    # path needs to be relative to the root with no leading prefix

    for path in files:
        # metadata = layout.get_metadata(path)
        metadata = get_sidecar_metadata(img_to_new_ext(path, ".json"))
        if metadata == "Erroneous sidecar":
            print("Error parsing sidecar: ", img_to_new_ext(path, ".json"))
        else:
            intentions = metadata.get("IntendedFor", [])
            slice_times = metadata.get("SliceTiming", [])

            wanted_keys = metadata.keys() & imaging_params
            example_data = {key: metadata[key] for key in wanted_keys}
            example_data["KeyGroup"] = key_group_name

            # Get the fieldmaps out and add their types
            if "FieldmapKey" in relational_params:
                fieldmap_types = sorted(
                    [_file_to_key_group(fmap.path) for fmap in fieldmap_lookup[path]]
                )

                # check if config says columns or bool
                if relational_params["FieldmapKey"]["display_mode"] == "bool":
                    if len(fieldmap_types) > 0:
                        example_data["HasFieldmap"] = True
                    else:
                        example_data["HasFieldmap"] = False
                else:
                    for fmap_num, fmap_type in enumerate(fieldmap_types):
                        example_data[f"FieldmapKey{fmap_num:02d}"] = fmap_type

            # Add the number of slice times specified
            if "NSliceTimes" in derived_params:
                example_data["NSliceTimes"] = len(slice_times)

            example_data["FilePath"] = path

            # If it's a fieldmap, see what key group it's intended to correct
            if "IntendedForKey" in relational_params:
                intended_key_groups = sorted(
                    [_file_to_key_group(intention) for intention in intentions]
                )

                # check if config says columns or bool
                if relational_params["IntendedForKey"]["display_mode"] == "bool":
                    if len(intended_key_groups) > 0:
                        example_data["UsedAsFieldmap"] = True
                    else:
                        example_data["UsedAsFieldmap"] = False
                else:
                    for intention_num, intention_key_group in enumerate(intended_key_groups):
                        example_data[f"IntendedForKey{intention_num:02d}"] = intention_key_group

            dfs.append(example_data)

    # Assign each file to a ParamGroup

    # round param groups based on precision
    df = round_params(pd.DataFrame(dfs), grouping_config, modality)

    # cluster param groups based on tolerance
    df = format_params(df, grouping_config, modality)
    # param_group_cols = list(set(df.columns.to_list()) - set(["FilePath"]))

    # get the subset of columns to drop duplicates by
    check_cols = []
    for col in list(df.columns):
        if "Cluster_" + col not in list(df.columns) and col != "FilePath":
            check_cols.append(col)

    # Find the unique ParamGroups and assign ID numbers in "ParamGroup"\
    try:
        deduped = df.drop("FilePath", axis=1)
    except Exception:
        return "erroneous sidecar found"

    deduped = deduped.drop_duplicates(subset=check_cols, ignore_index=True)
    deduped["ParamGroup"] = np.arange(deduped.shape[0]) + 1

    # add the modality as a column
    deduped["Modality"] = modality

    # add key group count column (will delete later)
    deduped["KeyGroupCount"] = len(keys_files[key_group_name])

    # Add the ParamGroup to the whole list of files
    labeled_files = pd.merge(df, deduped, on=check_cols)

    value_counts = labeled_files.ParamGroup.value_counts()

    param_group_counts = pd.DataFrame(
        {"Counts": value_counts.to_numpy(), "ParamGroup": value_counts.index.to_numpy()}
    )

    param_groups_with_counts = pd.merge(deduped, param_group_counts, on=["ParamGroup"])

    # Sort by counts and relabel the param groups
    param_groups_with_counts.sort_values(by=["Counts"], inplace=True, ascending=False)
    param_groups_with_counts["ParamGroup"] = np.arange(param_groups_with_counts.shape[0]) + 1

    # Send the new, ordered param group ids to the files list
    ordered_labeled_files = pd.merge(
        df, param_groups_with_counts, on=check_cols, suffixes=("_x", "")
    )

    # sort ordered_labeled_files by param group
    ordered_labeled_files.sort_values(by=["Counts"], inplace=True, ascending=False)

    # now get rid of cluster cols from deduped and df
    for col in list(ordered_labeled_files.columns):
        if col.startswith("Cluster_"):
            ordered_labeled_files = ordered_labeled_files.drop(col, axis=1)
            param_groups_with_counts = param_groups_with_counts.drop(col, axis=1)
        if col.endswith("_x"):
            ordered_labeled_files = ordered_labeled_files.drop(col, axis=1)

    return ordered_labeled_files, param_groups_with_counts


def round_params(param_group_df, config, modality):
    """Round parameters."""
    to_format = config["sidecar_params"][modality]
    to_format.update(config["derived_params"][modality])

    for column_name, column_fmt in to_format.items():
        if column_name not in param_group_df:
            continue
        if "precision" in column_fmt:
            if isinstance(param_group_df[column_name], float):
                param_group_df[column_name] = param_group_df[column_name].round(
                    column_fmt["precision"]
                )

    return param_group_df


def get_sidecar_metadata(json_file):
    """Get all metadata values in a file's sidecar.

    Transform json dictionary to python dictionary.
    """
    try:
        with open(json_file) as json_file:
            data = json.load(json_file)
            return data
    except Exception:
        # print("Error loading sidecar: ", json_filename)
        return "Erroneous sidecar"


def format_params(param_group_df, config, modality):
    """Run AgglomerativeClustering on param groups and add columns to dataframe."""
    to_format = config["sidecar_params"][modality]
    to_format.update(config["derived_params"][modality])

    for column_name, column_fmt in to_format.items():
        if column_name not in param_group_df:
            continue
        if "tolerance" in column_fmt and len(param_group_df) > 1:
            array = param_group_df[column_name].to_numpy().reshape(-1, 1)

            for i in range(len(array)):
                if np.isnan(array[i, 0]):
                    array[i, 0] = -999

            tolerance = to_format[column_name]["tolerance"]
            clustering = AgglomerativeClustering(
                n_clusters=None, distance_threshold=tolerance, linkage="complete"
            ).fit(array)
            for i in range(len(array)):
                if array[i, 0] == -999:
                    array[i, 0] = np.nan

            # now add clustering_labels as a column
            param_group_df["Cluster_" + column_name] = clustering.labels_

    return param_group_df


def _order_columns(df):
    """Organize columns of the summary and files DataFrames.

    This ensures that KeyGroup and ParamGroup are the first two columns,
    FilePath is the last, and the others are sorted alphabetically.
    """
    cols = set(df.columns.to_list())
    non_id_cols = cols - ID_VARS
    new_columns = ["KeyGroup", "ParamGroup"] + sorted(non_id_cols)
    if "FilePath" in cols:
        new_columns.append("FilePath")

    df = df[new_columns]

    return df[new_columns]


def img_to_new_ext(img_path, new_ext):
    """Convert img to new extension."""
    # handle .tsv edge case
    if new_ext == ".tsv":
        # take out suffix
        return img_path.rpartition("_")[0] + "_events" + new_ext
    if new_ext == ".tsv.gz":
        return img_path.rpartition("_")[0] + "_physio" + new_ext
    else:
        return img_path.replace(".nii.gz", "").replace(".nii", "") + new_ext


def get_key_name(path, key):
    """Given a filepath and BIDS key name, return value."""
    parts = Path(path).parts
    for part in parts:
        if part.startswith(key + "-"):
            return part<|MERGE_RESOLUTION|>--- conflicted
+++ resolved
@@ -527,20 +527,6 @@
         Raises an error if the subjects are not unlocked,
         unlocks each subject before copying if --force_unlock is set.
 
-<<<<<<< HEAD
-        Parameters:
-        -----------
-            exemplars_dir: str
-                path to the directory that will contain one subject
-                from each Acquisition Group (*_AcqGrouping.tsv)
-                example path: /Users/Covitz/tsvs/CCNP_Acq_Groups/
-
-            exemplars_tsv: str
-                path to the .tsv file that lists one subject
-                from each Acquisition Group (*_AcqGrouping.tsv
-                from the cubids-group output)
-                example path: /Users/Covitz/tsvs/CCNP_Acq_Grouping.tsv
-=======
         Parameters
         ----------
         exemplars_dir : str
@@ -553,7 +539,6 @@
             from the cubids-group output)
             example path: /Users/Covitz/tsvs/CCNP_Acq_Grouping.tsv
         min_group_size
->>>>>>> b8f5d47d
         """
         # create the exemplar ds
         if self.use_datalad:
@@ -601,21 +586,6 @@
         s2 = "into the Exemplar Dataset"
         msg = s1 + s2
         if self.use_datalad:
-<<<<<<< HEAD
-            subprocess.run(['datalad', 'save', '-d', exemplars_dir,
-                            '-m', msg])
-
-    def purge(self, scans_txt, raise_on_error=True):
-        """Purges all associations of desired scans from a bids dataset.
-
-        Parameters:
-        -----------
-            scans_txt: str
-                path to the .txt file that lists the scans
-                you want to be deleted from the dataset, along
-                with their associations.
-                example path: /Users/Covitz/CCNP/scans_to_delete.txt
-=======
             subprocess.run(["datalad", "save", "-d", exemplars_dir, "-m", msg])
 
     def purge(self, scans_txt):
@@ -628,7 +598,6 @@
             you want to be deleted from the dataset, along
             with thier associations.
             example path: /Users/Covitz/CCNP/scans_to_delete.txt
->>>>>>> b8f5d47d
         """
         self.scans_txt = scans_txt
 
@@ -756,14 +725,9 @@
             print("Not running any association removals")
 
     def get_nifti_associations(self, nifti):
-<<<<<<< HEAD
-        # get all association files of a nifti image
-        no_ext_file = str(nifti).split('/')[-1].split('.')[0]
-=======
         """Get nifti associations."""
         # get all assocation files of a nifti image
         no_ext_file = str(nifti).split("/")[-1].split(".")[0]
->>>>>>> b8f5d47d
         associations = []
         for path in Path(self.path).rglob("sub-*/**/*.*"):
             if no_ext_file in str(path) and ".nii.gz" not in str(path):
