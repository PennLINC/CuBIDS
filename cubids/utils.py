--- conflicted
+++ resolved
@@ -947,11 +947,6 @@
                 summary[col] = summary[col].apply(str)
 
                 if f"Cluster_{col}" in dom_entity_set.keys():
-<<<<<<< HEAD
-                    if summary.loc[row, f"Cluster_{col}"] != dom_entity_set[f"Cluster_{col}"]:
-                        cluster_val = summary.loc[row, f"Cluster_{col}"]
-                        acq_str += f"+{col}{int(cluster_val)}"
-=======
                     cluster_val = summary.loc[row, f"Cluster_{col}"]
                     if pd.isna(cluster_val):
                         # This should only occur when the entity set does not have the
@@ -960,9 +955,8 @@
                         cluster_val = 0
 
                     if cluster_val != dom_entity_set[f"Cluster_{col}"]:
-                        acq_str += f"{col}C{int(cluster_val)}"
-
->>>>>>> 38c3ac2f
+                        acq_str += f"+{col}C{int(cluster_val)}"
+
                 elif summary.loc[row, col] != dom_entity_set[col]:
                     if col == "HasFieldmap":
                         if dom_entity_set[col] == "True":
