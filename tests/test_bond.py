--- conflicted
+++ resolved
@@ -4,13 +4,6 @@
 import sys
 sys.path.append("..")
 import shutil
-<<<<<<< HEAD
-import bond
-import tempfile
-from pathlib import Path
-import os.path as op
-=======
->>>>>>> dc5c210d
 from copy import deepcopy
 import hashlib
 import json
@@ -44,14 +37,9 @@
     'datatype-func_suffix-bold_task-rest']
 
 
-<<<<<<< HEAD
-def test_data(tmp_path):
-    data_root = Path(tmp_path) / "testdata"
-=======
 def get_data(tmp_path):
     """Copy testing data to a local directory"""
     data_root = tmp_path / "testdata"
->>>>>>> dc5c210d
     shutil.copytree(TEST_DATA, str(data_root))
     return data_root
 
